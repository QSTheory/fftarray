--- conflicted
+++ resolved
@@ -27,11 +27,5 @@
    >>> from fftarray import FFTDimension
 
 """
-<<<<<<< HEAD
 from .fft_array import FFTDimension, FFTArray, Space
-from .tools import shift_frequency, shift_position
-from .fft_constraint_solver import round_up_to_next_power_of_two
-=======
-from .fft_array import FFTDimension, FFTArray, PosArray, FreqArray, LazyState
-from .tools import shift_frequency, shift_position
->>>>>>> 368792f2
+from .tools import shift_frequency, shift_position