--- conflicted
+++ resolved
@@ -61,12 +61,7 @@
         ) -> Tuple[int, ...]:
     assert len(old_dims) == len(new_dims)
     dim_index_lut = {dim: i for i, dim in enumerate(old_dims)}
-<<<<<<< HEAD
-    axes_transpose = [dim_index_lut[target_dim] for target_dim in new_dims]
-    return tuple(axes_transpose)
-=======
     return tuple(dim_index_lut[target_dim] for target_dim in new_dims)
->>>>>>> 73461247
 
 
 def transpose_array(
