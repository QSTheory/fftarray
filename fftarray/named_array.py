--- conflicted
+++ resolved
@@ -4,22 +4,14 @@
 #-------------------
 # TODO This is copied from abstraction but then quite significantly modified
 #-------------------
-<<<<<<< HEAD
-def align_named_arrays(arrays: Sequence[Tuple[Sequence[Hashable], Any]], tlib) -> Tuple[Sequence[Hashable], List[Any]]:
+def align_named_arrays(
+        arrays: Sequence[Tuple[Sequence[Hashable], Any]],
+        tlib
+    ) -> Tuple[Sequence[Hashable], List[Any]]:
     """The arrays may have longer shapes than there are named dims.
     Those are always kept as the last dims.
-    Reorders and expands dimensions so that all arrays have the same dim-names 
+    Reorders and expands dimensions so that all arrays have the same dim-names
     and shapes.
-=======
-def align_named_arrays(
-        arrays: Sequence[Tuple[Sequence[Hashable], Any]], 
-        tlib
-    ) -> Tuple[Sequence[Hashable], List[Any]]:
-    """
-        The arrays may have longer shapes than there are named dims.
-        Those are always kept as the last dims.
-        Reorders and expands dimensions so that all arrays have the same dim-names and shapes.
->>>>>>> 631f91ed
 
     Unnamed shapes may differ!
     This allows aligning all named dimensions of differently typed trees.
@@ -46,9 +38,9 @@
                 dim_names.insert(0, target_dim)
         # TODO the list conversion of keys should not be necessary but is needed for mypy
         arr = transpose_array(
-            arr, 
-            old_dims=dim_names, 
-            new_dims=list(target_shape.keys()), 
+            arr,
+            old_dims=dim_names,
+            new_dims=list(target_shape.keys()),
             tlib=tlib
         )
         aligned_arrays.append(arr)
@@ -63,22 +55,15 @@
     def __hash__(self):
         return hash(self.index)
 
-<<<<<<< HEAD
-def transpose_array(array: Any, tlib, old_dims: Sequence[Hashable], new_dims: Sequence[Hashable]) -> Any:
+
+def transpose_array(
+        array: Any,
+        tlib,
+        old_dims: Sequence[Hashable],
+        new_dims: Sequence[Hashable]
+    ) -> Any:
     """`old_dims` and `new_dims` must be a transpose of one another.
     They may be shorter than array.shape. The last dims are left untouched.
-=======
-
-def transpose_array(
-        array: Any, 
-        tlib, 
-        old_dims: Sequence[Hashable], 
-        new_dims: Sequence[Hashable]
-    ) -> Any:
-    """
-        `old_dims` and `new_dims` must be a transpose of one another.
-        They may be shorter than array.shape. The last dims are left untouched.
->>>>>>> 631f91ed
     """
     assert len(old_dims) == len(new_dims)
     dim_index_lut = {dim: i for i, dim in enumerate(old_dims)}
