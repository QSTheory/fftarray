import numpy as np
<<<<<<< HEAD
from typing import Any, Callable, Sequence
=======
from typing import Callable, Sequence
>>>>>>> 73461247
from types import ModuleType
from numpy.typing import NDArray, ArrayLike
import pyfftw

from .tensor_lib import TensorLib, PrecisionSpec

pyfftw.interfaces.cache.enable()


class PyFFTWTensorLib(TensorLib):

    def __init__(self, precision: PrecisionSpec = "default"):
        TensorLib.__init__(self, precision=precision)
        # TODO Use the direct pyfftw interface?
        # Might need info about shape which would introduce a further internal API

    def fftn(self, values: ArrayLike, axes: Sequence[int]) -> ArrayLike:
        return pyfftw.interfaces.numpy_fft.fftn(values, axes=axes)

    def ifftn(self, values: ArrayLike, axes: Sequence[int]) -> ArrayLike:
        return pyfftw.interfaces.numpy_fft.ifftn(values, axes=axes)

    @property
    def numpy_ufuncs(self) -> ModuleType:
        return np

    @property
    def array(self) -> Callable[..., NDArray]:
        return np.array<|MERGE_RESOLUTION|>--- conflicted
+++ resolved
@@ -1,9 +1,5 @@
 import numpy as np
-<<<<<<< HEAD
-from typing import Any, Callable, Sequence
-=======
 from typing import Callable, Sequence
->>>>>>> 73461247
 from types import ModuleType
 from numpy.typing import NDArray, ArrayLike
 import pyfftw
