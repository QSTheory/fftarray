from __future__ import annotations

from abc import ABCMeta, abstractmethod
from dataclasses import dataclass
from typing import Callable, Dict, Literal, Iterable, Union
from types import ModuleType
from numpy.typing import ArrayLike

from typing import TYPE_CHECKING
if TYPE_CHECKING:
    from ..fft_array import FFTDimension
    from ..lazy_state import LazyState

import numpy as np

PrecisionSpec = Literal["default", "fp32", "fp64"]

@dataclass
class TensorLib(metaclass=ABCMeta):

    precision: PrecisionSpec

    @abstractmethod
    def fftn(self, values: ArrayLike) -> ArrayLike:
        ...

    @abstractmethod
    def ifftn(self, values: ArrayLike) -> ArrayLike:
        ...

<<<<<<< HEAD
    @property
    @abstractmethod
    def numpy_ufuncs(self) -> ModuleType:
        ...

    @property
    @abstractmethod
    def array(self) -> Callable[..., ArrayLike]:
        ...
=======
    def __eq__(self, other) -> bool:
        return isinstance(other, self.__class__) and self.precision == other.precision
    
    def __repr__(self) -> str:
        return f"{self.__class__.__name__}(precision={self.precision})"
>>>>>>> aaebb274

    def get_values_lazy_factors_applied(
                self,
                values,
                dims: Iterable[FFTDimension],
                lazy_state: LazyState,
            ):
        """
            This function takes all dims so that it has more freedom to optimize the application over all dimensions.
            # TODO Get the aliasing and copy story for values straight.
        """

        scalar_phase: complex = 0.
        for dim_idx, dim in enumerate(dims):
            phase_factors = lazy_state.phase_factors_for_dim(dim.name)

            # TODO: This computation could be optimised by explicitly switching
            # the data-intensive loop over n with the loop over the powers.
            phases_to_apply = {}
            for i, factor in phase_factors.values.items():
                if factor != 0.:
                    if i == 0:
                        # (x**0 is one for all real x, therefore we can compute as a scalar scale.)
                        scalar_phase += factor
                    else:
                        phases_to_apply[i] = factor
            values = self.apply_phase_factors(values=values, dim_idx=dim_idx, factors=phases_to_apply)

        scale = lazy_state.scale * np.exp(1.j * scalar_phase)
        if scale != 1.0:
            values = self.apply_scale(values=values, scale=scale)
        return values

    def apply_scale(self, values, scale):
        # values is raw numpy and therefore we need to force scale possibly down to a lower precision.
        # TODO Why not?
        # values *= self.as_array_with_precision(scale, dim.precision)
        # TODO dim is not necessarily defined here. All current callers do that but there is no principal guarantuee.
        if np.imag(scale) == 0:
            scale = np.real(scale)
        scale = self.as_array(scale)
        # Vaslues is potentially aliased here, therefore this would be wrong.
        # if scale.dtype == values.dtype:
        #     values *= scale
        # else:
        values = values * scale
        return values

    def apply_phase_factors(self, values, dim_idx: int, factors: Dict[int, complex]):
        if len(factors) == 0:
            return values
        factors_list = list(factors.items())

        def _get_phase_arr(factor: complex, n: int, i: int):
            return self.as_array(factor) * (self.numpy_ufuncs.arange(0, values.shape[dim_idx], dtype=self.real_type)**i)

        phase_arr = _get_phase_arr(n=values.shape[dim_idx], i=factors_list[0][0], factor=factors_list[0][1])
        for i, factor in factors_list[1:]:
            phase_arr +=  _get_phase_arr(n=values.shape[dim_idx], i=i, factor=factor)

        # Ensure correct broadcasting
        extended_shape = np.ones(len(values.shape), dtype=int)
        extended_shape[dim_idx] = -1
        phase_arr = phase_arr.reshape(tuple(extended_shape))

        exponent = self.array(1.j, dtype=self.complex_type) * phase_arr
        # TODO This version does not implicitly upcast values from real to complex but would be faster
        # values *= self.numpy_ufuncs.exp(exponent)
        # TODO Could optimise exp for purely real and purely complex cases
        values = values * self.numpy_ufuncs.exp(exponent)
        return values


    def reduce_multiply(self, values) -> float:
        """

        :meta private:
        """
        return self.numpy_ufuncs.multiply.reduce(values)

    @property
    def real_type(self):
        if self.precision == "fp32":
            return np.float32
        elif self.precision == "fp64":
            return np.float64
        elif self.precision == "default":
            return float

        assert False, "Unreachable"

    @property
    def complex_type(self):
        if self.precision == "fp32":
            return np.complex64
        elif self.precision == "fp64":
            return np.complex128
        elif self.precision == "default":
            return complex

        assert False, "Unreachable"

    def as_array(self, x):
        if self.numpy_ufuncs.iscomplexobj(x):
            dtype = self.complex_type
        else:
            assert self.numpy_ufuncs.isrealobj(x)
            dtype = self.real_type
        return self.array(x, dtype = dtype)

    def has_precision(self, x, target: PrecisionSpec) -> bool:
        if target == "default":
            assert x.dtype == np.float32 or x.dtype == np.float64 or x.dtype == np.complex64 or x.dtype == np.complex128, \
                    "Only floating point types are allowed in FFTArrays."
            return True
        else:
            return self.precision_from_dtype(x.dtype) == target

    def precision_from_dtype(self, dtype) -> PrecisionSpec:
        if dtype == np.float64 or dtype == np.complex128:
            return "fp64"
        elif dtype == np.float32 or dtype == np.complex64:
            return "fp32"
        else:
            raise ValueError(f"Unsupported dtype {dtype}.")

<|MERGE_RESOLUTION|>--- conflicted
+++ resolved
@@ -28,7 +28,6 @@
     def ifftn(self, values: ArrayLike) -> ArrayLike:
         ...
 
-<<<<<<< HEAD
     @property
     @abstractmethod
     def numpy_ufuncs(self) -> ModuleType:
@@ -38,13 +37,12 @@
     @abstractmethod
     def array(self) -> Callable[..., ArrayLike]:
         ...
-=======
+
     def __eq__(self, other) -> bool:
         return isinstance(other, self.__class__) and self.precision == other.precision
-    
+
     def __repr__(self) -> str:
         return f"{self.__class__.__name__}(precision={self.precision})"
->>>>>>> aaebb274
 
     def get_values_lazy_factors_applied(
                 self,
