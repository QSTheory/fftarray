--- conflicted
+++ resolved
@@ -1,11 +1,7 @@
 from __future__ import annotations
 from abc import ABCMeta, abstractmethod
 from dataclasses import dataclass
-<<<<<<< HEAD
-from typing import Callable, Dict, Literal, Iterable, Tuple, Sequence, TYPE_CHECKING
-=======
 from typing import Callable, Literal, Iterable, Sequence, TYPE_CHECKING
->>>>>>> 73461247
 from types import ModuleType
 
 import numpy as np
@@ -78,27 +74,14 @@
                 indices = indices.reshape(tuple(extended_shape))
 
                 # Go from applied (external) to not applied (internal)
-<<<<<<< HEAD
-                if input_factor_applied:
-                    sign = 1
-                else:
-                    sign = -1
-=======
                 sign = 1 if input_factor_applied else -1
->>>>>>> 73461247
                 if dim_space == "pos":
                     # x = indices * dim.d_pos + dim.pos_min
                     per_idx_values = -sign*2*np.pi*dim.freq_min*dim.d_pos*indices
                 else:
                     # f = indices * dim.d_freq + dim.freq_min
-<<<<<<< HEAD
-                    per_idx_values = sign * (
-                        2*np.pi*dim.pos_min*dim.freq_min
-                        + 2*np.pi*dim.pos_min*dim.d_freq*indices
-=======
                     per_idx_values = sign*2*np.pi*dim.pos_min*(
                         dim.freq_min + dim.d_freq*indices
->>>>>>> 73461247
                     )
                     # TODO: Write as separate mul or div?
                     scale = scale * (dim.d_freq*dim.n)**sign
