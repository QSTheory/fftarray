--- conflicted
+++ resolved
@@ -43,9 +43,6 @@
         )
 
 
-<<<<<<< HEAD
-def fftarray_flatten(arr: FFTArray) -> Tuple[Tuple[Any], Tuple[Tuple[FFTDimension, ...], Tuple[Space, ...], Tuple[bool, ...], Tuple[bool, ...], TensorLib]]:
-=======
 def fftarray_flatten(
     arr: FFTArray
 ) -> Tuple[
@@ -58,16 +55,11 @@
             TensorLib
         ]
     ]:
->>>>>>> 73461247
     children = (arr._values,)
     aux_data = (arr._dims, arr._space, arr._eager, arr._factors_applied, arr._tlib)
     return (children, aux_data)
 
-<<<<<<< HEAD
-def fftarray_unflatten(aux_data, children):
-=======
 def fftarray_unflatten(aux_data, children) -> FFTArray:
->>>>>>> 73461247
     (values,) = children
     (dims, space, eager, factors_applied, tensor_lib) = aux_data
     # We explicitly do not want to call the constructor here.
