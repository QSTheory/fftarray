from __future__ import annotations
from typing import (
    Optional, Union, List, Any, Tuple, Dict, Hashable,
    Literal, TypeVar, Iterable, Set, Generic, get_args
)
from abc import ABCMeta
from copy import copy
from numbers import Number
from dataclasses import dataclass

import numpy as np
import numpy.lib.mixins

from .named_array import align_named_arrays, get_axes_transpose
from .backends.tensor_lib import TensorLib
from .backends.np_backend import NumpyTensorLib
from .helpers import reduce_equal, UniformValue

T = TypeVar("T")

Space = Literal["pos", "freq"]

#-------------
# Helper functions to support type inference on binary and unary functions in FFTArray
#-------------
def _binary_ufuncs(op):
    def fun(self: FFTArray, other) -> FFTArray:
        return op(self, other)
    def fun_ref(self: FFTArray, other) -> FFTArray:
        return op(other, self)
    return fun, fun_ref

def _unary_ufunc(op):
    def fun(self: FFTArray) -> FFTArray:
        return op(self)
    return fun

class LocFFTArrayIndexer(Generic[T]):
    """
        `wf.loc` allows indexing by dim index but by coordinate position.
        In order to support the indexing operator on a property
        we need this indexable helper class to be returned by the property `loc`.
    """
    _arr: FFTArray

    def __init__(self, arr: FFTArray) -> None:
        self._arr = arr

    def __getitem__(self, item) -> FFTArray:
        if isinstance(item, slice):
            assert item == slice(None, None, None)
            return self._arr.values
        slices = []
        for dim, dim_item, space in zip(self._arr.dims, item, self._arr._space):
            if isinstance(dim_item, slice):
                slices.append(dim_item)
            else:
                slices.append(dim._index_from_coord(dim_item, method=None, space=space, tlib=self._arr.tlib))
        return self._arr.__getitem__(tuple(slices))

def _norm_param(val: Union[T, Iterable[T]], n: int, types) -> Tuple[T, ...]:
    """
       `val` has to be immutable.
    """
    if isinstance(val, types):
        return (val,)*n

    # TODO: Can we make this type check work?
    return tuple(val) # type: ignore


class FFTArrayProps:
    """
        This class collects the values needed to construct an `FFTArray` from a `FFTDimension`.
    """
    _eager: bool
    _tlib: TensorLib

    def __init__(
                self,
                eager: bool = True,
                tlib: TensorLib = NumpyTensorLib(),
            ):
        self._eager = eager
        self._tlib = tlib

    @property
    def eager(self) -> bool:
        return self._eager

    @property
    def tlib(self) -> TensorLib:
        """
            Contains the array backend, precision and device to be used for operations.
        """
        return self._tlib

class FFTArray(metaclass=ABCMeta):
    """
        The base class of `PosArray` and `FreqArray` that implements all shared behavior.
    """

    # _dims are stored as a sequence and not by name because their oder needs
    # to match the order of dimensions in _values.
    _dims: Tuple[FFTDimension, ...]
    # Contains an array instance of _tlib with _lazy_state not yet applied.
    _values: Any
    # Marks each dimension whether it is in position or frequency space
    _space: Tuple[Space, ...]
    # Marks each dimension whether the phase-factors should be applied directly after executing a fft or ifft
    _eager: Tuple[bool, ...]
    # Marks each dim whether its phase_factors still need to be applied
    _factors_applied: Tuple[bool, ...]
    # Contains the array backend, precision and device to be used for operations.
    _tlib: TensorLib

    def __init__(
            self,
            values,
            dims: Iterable[FFTDimension],
            space: Union[Space, Iterable[Space]],
            eager: Union[bool, Iterable[bool]],
            factors_applied: Union[bool, Iterable[bool]],
            tlib: TensorLib,
        ):
        """
            This constructor is not meant for normal usage.
            Construct new values via the `fft_array()` function of FFTDimension.
        """
        self._dims = tuple(dims)
        n_dims = len(self._dims)
        self._values = values
<<<<<<< HEAD
        self._space = _norm_param(space, str)
        self._eager = _norm_param(eager, bool)
        self._factors_applied = _norm_param(factors_applied, bool)
        self._tlib = tlib
=======
        self._space = _norm_param(space, n_dims, str)
        self._eager = _norm_param(eager, n_dims, bool)
        self._factors_applied = _norm_param(factors_applied, n_dims, bool)
        self._tlib = _get_tensor_lib(self._dims)
>>>>>>> b394bf4b
        self._check_consistency()

    #--------------------
    # Numpy Interfaces
    #--------------------

    @property
    def props(self) -> Tuple[FFTArrayProps, ...]:
        return tuple([
            FFTArrayProps(
                eager=eager,
                tlib=self._tlib,
            )
            for eager in self._eager
        ])

    # Support numpy ufuncs like np.sin, np.cos, etc.
    def __array_ufunc__(self, ufunc, method, *inputs, **kwargs):
        return _array_ufunc(self, ufunc, method, inputs, kwargs)

    # Support numpy array protocol.
    # Many libraries use this to coerce special types to plain numpy array e.g.
    # via np.array(fftarray)
    def __array__(self):
        return np.array(self.values)

    # Implement binary operations between FFTArray and also e.g. 1+wf and wf+1
    # This does intentionally not list all posiible operators.
    __add__, __radd__ = _binary_ufuncs(np.add)
    __sub__, __rsub__ = _binary_ufuncs(np.subtract)
    __mul__, __rmul__ = _binary_ufuncs(np.multiply)
    __truediv__, __rtruediv__ = _binary_ufuncs(np.true_divide)
    __floordiv__, __rfloordiv__ = _binary_ufuncs(np.floor_divide)
    __pow__, __rpow__ = _binary_ufuncs(np.power)

    # Implement unary operations
    __neg__ = _unary_ufunc(np.negative)
    __pos__ = _unary_ufunc(np.positive)
    __abs__ = _unary_ufunc(np.absolute)
    __invert__ = _unary_ufunc(np.invert)

    #--------------------
    # Selection
    #--------------------

    def __getitem__(self, item) -> FFTArray:
        new_dims = []

        if isinstance(item, slice):
            item = [item]
        for index, dimension, space in zip(item, self._dims, self._space):
            if not isinstance(index, slice):
                new_dim = dimension._dim_from_start_and_n(
                    start=index,
                    n=1,
                    space=space,
                )
                index = slice(index, index+1, None)
            elif index == slice(None, None, None):
                # No selection, just keep the old dim.
                new_dim = dimension
            else:
                new_dim = dimension._dim_from_slice(index, space)

            new_dims.append(new_dim)

        selected_values = self.values.__getitem__(item)
        # Dimensions with the length 1 are dropped in numpy indexing.
        # We decided against this and keeping even dimensions of length 1.
        # So we have to reintroduce those dropped dimensions via reshape.
        selected_values = selected_values.reshape(tuple(dim.n for dim in new_dims))

        return FFTArray(
            values=selected_values,
            dims=new_dims,
            space=self._space,
            eager=self._eager,
            factors_applied=self._factors_applied,
            tlib=self.tlib,
        )

    @property
    def loc(self):
        return LocFFTArrayIndexer(self)

    def isel(self, **kwargs):
        slices = []
        for dim in self.dims:
            if dim.name in kwargs:
                slices.append(kwargs[dim.name])
            else:
                slices.append(slice(None, None, None))
        return self.__getitem__(tuple(slices))

    def sel(self, method: Optional[Literal["nearest"]] = None, **kwargs):
        """
            Supports in addition to its xarray-counterpart tuples for ranges.
        """
        slices = []
        for dim, space in zip(self.dims, self._space):
            if dim.name in kwargs:
                slices.append(
                    # mypy error: kwargs is of type "Dict[str, Any]" but
                    # dim.name is of type "Hashable". However, the if condition
                    # already makes sure that dim.name is a key of kwargs (so
                    # also of type "str")
                    dim._index_from_coord(
                        kwargs[dim.name], # type: ignore
                        method=method,
                        space=space,
                        tlib=self.tlib,
                    )
                )
            else:
                slices.append(slice(None, None, None))
        return self.__getitem__(tuple(slices))

    @property
    def dims_dict(self) -> Dict[Hashable, FFTDimension]:
        # TODO Ordered Mapping?
        return {dim.name: dim for dim in self._dims}

    @property
    def sizes(self) -> Dict[Hashable, int]:
        # TODO Ordered Mapping?
        return {dim.name: dim.n for dim in self._dims}

    @property
    def dims(self) -> Tuple[FFTDimension, ...]:
        return tuple(self._dims)

    @property
    def shape(self: FFTArray) -> Tuple[int, ...]:
        """..

        Returns
        -------
        Tuple[int, ...]
            Shape of the wavefunction's values.
        """
        return self._values.shape

    @property
    def values(self) -> Any:
        """
            Return the values with all lazy state applied.
            Does not mutate self.
            Therefore each call evaluates its lazy state again.
            Use `evaluate_lazy_state` if you want to evaluate it once and reuse it multiple times.
        """
        # TODO Ensure defensive copy here for the Numpy Backend?
        return self._tlib.get_values_with_lazy_factors(
            values=self._values,
            dims=self._dims,
            input_factors_applied=self._factors_applied,
            target_factors_applied=[True]*len(self._dims),
            space=self._space,
        )

    def into(
            self,
            space: Optional[Union[Space, Iterable[Space]]] = None,
            eager: Optional[Union[bool, Iterable[bool]]] = None,
            factors_applied: Optional[Union[bool, Iterable[bool]]] = None,
            tlib: Optional[TensorLib] = None,
        ) -> FFTArray:

        values = self._values
        dims = self._dims
        n_dims = len(dims)

        if space is None:
            space_norm = self._space
        else:
            space_norm = _norm_param(space, n_dims, str)

        if eager is None:
            eager_norm = self._eager
        else:
<<<<<<< HEAD
            eager_norm = _norm_param(eager, bool)
=======
            eager_norm = _norm_param(eager, n_dims, bool)
            dims = tuple(dim.set_default_eager(eager) for dim, eager in zip(dims, eager_norm))

>>>>>>> b394bf4b


        if tlib is None:
            tlib_norm = self._tlib
        else:
            tlib_norm = tlib
            if tlib.numpy_ufuncs.iscomplexobj(self._values):
                values = tlib.array(values, dtype=tlib.complex_type)
            else:
                values = tlib.array(values, dtype=tlib.real_type)


        needs_fft = [old != new for old, new in zip(self._space, space_norm)]
        current_factors_applied = list(self._factors_applied)
        if any(needs_fft):
            pre_fft_applied = [
                False if fft_needed else old_lazy
                for fft_needed, old_lazy in zip(needs_fft, self._factors_applied)
            ]
            values = tlib_norm.get_values_with_lazy_factors(
                values=values,
                dims=dims,
                input_factors_applied=self._factors_applied,
                target_factors_applied=pre_fft_applied,
                space=self._space,
            )
            fft_axes = []
            ifft_axes = []
            for dim_idx, (old_space, new_space) in enumerate(zip(self._space, space_norm)):
                if old_space != new_space:
                    if old_space == "pos":
                        fft_axes.append(dim_idx)
                    else:
                        ifft_axes.append(dim_idx)
                    current_factors_applied[dim_idx] = False

            if len(fft_axes) > 0:
                values = tlib_norm.fftn(values, axes=fft_axes)

            if len(ifft_axes) > 0:
                values = tlib_norm.ifftn(values, axes=ifft_axes)


        if factors_applied is None:
            factors_norm_list = []
            for is_eager, fft_needed, is_applied in zip(eager_norm, needs_fft, self._factors_applied):
                if fft_needed:
                    factors_norm_list.append(is_eager)
                else:
                    # We did not do a fft, so just take whatever it was before
                    factors_norm_list.append(is_applied)
            factors_norm = tuple(factors_norm_list)
        else:
            factors_norm = _norm_param(factors_applied, n_dims, bool)

        # Bring values into the target form respective lazy state
        values = tlib_norm.get_values_with_lazy_factors(
            values=values,
            dims=dims,
            input_factors_applied=current_factors_applied,
            target_factors_applied=factors_norm,
            space=space_norm,
        )

        return FFTArray(
            dims=dims,
            values=values,
            space=space_norm,
            eager=eager_norm,
            factors_applied=factors_norm,
            tlib=tlib_norm,
        )

    @property
    def tlib(self) -> TensorLib:
        return self._tlib

    # @property
    # def is_eager(self) -> bool:
    #     return self._lazy_state is None

    # def evaluate_lazy_state(self: TFFTArray) -> TFFTArray:
    #     """
    #         Return the same object from view of the public API.
    #         But if the `values`-accessor is used multiple times this improives performance.
    #     """
    #     if self.is_eager:
    #         return self
    #     return self._set_lazy_state(LazyState())

    def transpose(self: FFTArray, *dims: Hashable) -> FFTArray:
        """
            Transpose with dimension names.
        """
        new_dim_names = list(dims)
        old_dim_names = [dim.name for dim in self._dims]
        if len(new_dim_names) == 0:
            new_dim_names = copy(old_dim_names)
            new_dim_names.reverse()
        else:
            assert len(new_dim_names) == len(self._dims)

        axes_transpose = get_axes_transpose(old_dim_names, new_dim_names)
        transposed_values = self._tlib.numpy_ufuncs.transpose(self._values, tuple(axes_transpose))

        transposed_arr = FFTArray(
            values=transposed_values,
            dims=[self._dims[idx] for idx in axes_transpose],
            space=[self._space[idx] for idx in axes_transpose],
            eager=[self._eager[idx] for idx in axes_transpose],
            factors_applied=[self._factors_applied[idx] for idx in axes_transpose],
            tlib=self.tlib,
        )
        return transposed_arr

    # def _set_tlib(self: TFFTArray, tlib: Optional[TensorLib] = None) -> TFFTArray:
    #     """
    #         Set tlib if it is not None.
    #         Collects just a bit of code from all `pos_array` and `freq_array` implementations.
    #     """
    #     res = self
    #     if tlib:
    #         res = res.with_tlib(tlib)
    #     return res

    #--------------------
    # Interface to implement
    #--------------------
    # @abstractmethod
    # def pos_array(self, tlib: Optional[TensorLib] = None) -> PosArray:
    #     ...

    # @abstractmethod
    # def freq_array(self, tlib: Optional[TensorLib] = None) -> FreqArray:
    #     ...

    @property
    def space(self) -> Tuple[Space, ...]:
        """
            Enables automatically and easily detecting in which space a generic FFTArray curently is.
        """
        return self._space

    #--------------------
    # Default implementations that may be overriden if there are performance benefits
    #--------------------
    # @property
    # def pos_abs(self) -> PosArray:
    #     return np.abs(self.pos_array) # type: ignore

    # @property
    # def pos_sq(self) -> PosArray:
    #     return self.pos_abs**2

    # @property
    # def freq_abs(self) -> FreqArray:
    #     return np.abs(self.freq_array) # type: ignore

    # @property
    # def freq_sq(self) -> FreqArray:
    #     return self.freq_abs**2

    #--------------------
    # Helpers for the implementation
    #--------------------
    @property
    def d_freq(self) -> float:
        """..

        Returns
        -------
        float
            The product of the `d_freq` of all active dimensions.
        """
        return self._tlib.reduce_multiply(
            self._tlib.array([fft_dim.d_freq for fft_dim in self._dims])
        )

    @property
    def d_pos(self) -> float:
        """..

        Returns
        -------
        float
            The product of the `d_pos` of all active dimensions.
        """
        return self._tlib.reduce_multiply(
            self._tlib.array([fft_dim.d_pos for fft_dim in self._dims])
        )

    def _check_consistency(self) -> None:
        """
            Check some invariants of FFTArray.
        """
        # TODO: Implement new invariants
        assert len(self._dims) == len(self._values.shape)
        assert len(self._space) == len(self._values.shape)
        assert len(self._eager) == len(self._values.shape)
        assert len(self._factors_applied) == len(self._values.shape)

        dim_names: Set[Hashable] = set()
        for n, dim in zip(self._values.shape, self._dims):
            assert dim.n == n, \
                "Passed in inconsistent n from FFTDimension and values."
            assert dim.name not in dim_names, \
                f"Passed in FFTDimension of name {dim.name} twice!"
            dim_names.add(dim.name)

        assert all([dim_space in get_args(Space) for dim_space in self._space])
        assert all([isinstance(dim_eager, bool) for dim_eager in self._eager])
        assert all([isinstance(factor_applied, bool) for factor_applied in self._factors_applied])


# Implementing NEP 13 https://numpy.org/neps/nep-0013-ufunc-overrides.html
# See also https://numpy.org/doc/stable/user/basics.dispatch.html
def _array_ufunc(self: FFTArray, ufunc, method, inputs, kwargs):
    """Override NumPy ufuncs, per NEP-13."""
    if method != "__call__":
        return NotImplemented

    if "out" in kwargs:
        return NotImplemented

    # For now only unary and binary ufuncs
    if len(inputs) > 2:
        return NotImplemented

    # These special functions have shortcuts for the evaluation of lazy state.
    # Therefore the lazy_state is not applied on unpacking.
    # if ufunc == np.abs or ufunc == np.multiply :
    #     unpacked_inputs = _unpack_fft_arrays(inputs, True)
    # else:
    # Apply all lazy state because we have no shortcuts.
    unpacked_inputs = _unpack_fft_arrays(inputs)

    # Returning NotImplemented gives other operands a chance to see if they support interacting with us.
    # Not really necessary here.
    if not all(isinstance(x, (Number, FFTArray)) or hasattr(x, "__array__") for x in unpacked_inputs.values):
        return NotImplemented

    # Look up the actual ufunc
    try:
        tensor_lib_ufunc = getattr(unpacked_inputs.tlib.numpy_ufuncs, ufunc.__name__)
    except:
        return NotImplemented

    # Element-wise multiplication is commutative with the multiplication of the phase factor.
    # So we can always directly multiply with the inner values and keep the outer wrapper class as is
    # We can also shortcut the multiplication of a scalar into the lazy_scale. (Commented out at the moment)
    # if ufunc == np.abs and unpacked_inputs.lazy_state is not None:
    #     # For abs we can drop the phases without ever applying them
    #     # since they would have evaluated to one.
    #     values = tensor_lib_ufunc(*unpacked_inputs.values, **kwargs)
    #     # TODO: Apply scale
    #     assert False
    #     return FFTArray(
    #         values=values,
    #         space=unpacked_inputs.space,
    #         dims=unpacked_inputs.dims,
    #         eager=unpacked_inputs.eager,
    #         factors_applied=True,
    #     )
    # if ufunc == np.multiply and unpacked_inputs.lazy_state is not None:
    #     values = tensor_lib_ufunc(*unpacked_inputs.values, **kwargs)
    #     return _pack_values(
    #         values,
    #         unpacked_inputs.space,
    #         unpacked_inputs.dims,
    #         unpacked_inputs.lazy_state,
    #     )
    # Further ops: conj, both lazy factors in addition, would need different unpacking...?
    assert all(unpacked_inputs.factors_applied)
    values = tensor_lib_ufunc(*unpacked_inputs.values, **kwargs)
    return FFTArray(
        values=values,
        space=unpacked_inputs.space,
        dims=unpacked_inputs.dims,
        eager=unpacked_inputs.eager,
        factors_applied=unpacked_inputs.factors_applied,
        tlib=unpacked_inputs.tlib,
    )

# def _pack_values(
#         values,
#         space: Space,
#         dims: List[FFTDimension],
#         tlib: TensorLib,
#         lazy_state: Optional[LazyState],
#     ) -> FFTArray:
#     """
#         Finish up a value after a ufunc.
#         Internally it is more parametrized and this puts it back together.
#     """
#     assert tlib == _get_tensor_lib(dims)
#     assert tlib.has_precision(values, tlib.precision)
#     # eager does not matter here because it is overwritten with a concrete lazy_state
#     return FFTArray(
#         values=values,
#         dims=dims,

#     )
#     if space == "pos":
#         arr: FFTArray = PosArray(values, dims=dims, eager=True)
#     else:
#         assert space == "freq"
#         arr = FreqArray(values, dims=dims, eager=True)
#     arr._lazy_state = lazy_state
#     return arr




@dataclass
class UnpackedValues:
    # FFTDimensions in the order in which they appear in each non-scalar value.
    dims: List[FFTDimension]
    # Values without any dimensions, etc.
    values: List[Union[Number, Any]]
    # Space nper dimension in which all values were
    space: List[Space]
    # True => all factors applied, False factors missing in exactly one of the values.
    factors_applied: List[bool]
    # Fails if not homogeneous in all values.
    eager: List[bool]
    # Shared tensor-lib between all values.
    tlib: TensorLib

@dataclass
class UnpackedDimProperties:
    dim: UniformValue[FFTDimension]
    # factors_applied: bool
    eager: UniformValue[bool]
    space: UniformValue[Space]

    def __init__(self):
        self.dim = UniformValue()
        # self.input_factors_applied = True
        # self.target_factors_applied = True
        self.eager = UniformValue()
        self.space = UniformValue()

def _unpack_fft_arrays(
        values: List[Union[Number, FFTArray, Any]],
    ) -> UnpackedValues:
    """
        This handles all "alignment" of input values.
        Align dimensions, unify them, unpack all operands to a simple list of values.
    """
    dims: Dict[Hashable, UnpackedDimProperties] = {}
    arrays_to_align: List[Tuple[List[Hashable], Any]] = []
    array_indices = []
    unpacked_values: List[Optional[Union[Number, Any]]] = [None]*len(values)
    tlib: UniformValue[TensorLib] = UniformValue()

    for idx, x in enumerate(values):
        if isinstance(x, Number):
            unpacked_values[idx] = x
        elif hasattr(x, "shape") and not isinstance(x, FFTArray):
            if x.shape == ():
                unpacked_values[idx] = x
            else:
                raise ValueError(
                    "Cannot multiply coordinate-less arrays with a FFTArray."
                )
        else:
            array_indices.append(idx)
            assert isinstance(x, FFTArray)

            tlib.set(x.tlib)
            # input_factors_applied = x._factors_applied
            # target_factors_applied = list(x._factors_applied)

            for dim_idx, fft_dim in enumerate(x._dims):
                if not fft_dim.name in dims:
                    dim_props = UnpackedDimProperties()
                    dims[fft_dim.name] = dim_props
                else:
                    dim_props = dims[fft_dim.name]

                try:
                    dim_props.dim.set(fft_dim)
                except ValueError:
                    raise ValueError(
                        "Tried to call ufunc on two FFTArrays with " +
                        "different dimension of name " +
                        f"{fft_dim.name}."
                    )

                try:
                    dim_props.space.set(x._space[dim_idx])
                except ValueError:
                    raise ValueError(
                        "Tried to call ufunc on two FFTArrays with " +
                        "different spaces in dimension of name " +
                        f"{fft_dim.name}." +
                        "One of them has to be explicitly converted " +
                        "into the other space to ensure the correct space."
                    )

                try:
                    dim_props.eager.set(x._eager[dim_idx])
                except ValueError:
                    raise ValueError(
                        "Tried to call ufunc on two FFTArrays with " +
                        "different eager settings in dimension of name " +
                        f"{fft_dim.name}."
                    )

                # if not keep_lazy this will just be overwritten later.
                # if dim_props.factors_applied:
                #     dim_props.factors_applied = x._factors_applied[dim_idx]
                # else:
                #     # need to apply this factor
                #     target_factors_applied[dim_idx] = True

            # if not keep_lazy:
            #     target_factors_applied = [True]*len(target_factors_applied)

            # Very cheap, if nothing changes.
            raw_arr = tlib.get().get_values_with_lazy_factors(
                values = x._values,
                dims=x._dims,
                input_factors_applied=x._factors_applied,
                # TODO: This needs more thought, do it in a later refactor.
                target_factors_applied=[True]*len(x._factors_applied),
                space=x._space,
            )

            elem_dim_names = [fft_dim.name for fft_dim in x._dims]
            arrays_to_align.append((elem_dim_names, raw_arr))


    # Broadcasting
    dim_names, aligned_arrs = align_named_arrays(arrays_to_align, tlib=tlib.get())
    for idx, arr in zip(array_indices, aligned_arrs):
        unpacked_values[idx] = arr

    dims_list = [dims[dim_name].dim.get() for dim_name in dim_names]
    space_list = [dims[dim_name].space.get() for dim_name in dim_names]
    eager_list = [dims[dim_name].eager.get() for dim_name in dim_names]
    unpacked_values = [tlib.get().as_array(x) for x in unpacked_values]

    for value in unpacked_values:
        assert not value is None

    return UnpackedValues(
        dims = dims_list,
        values = unpacked_values, # type: ignore
        space = space_list,
        factors_applied=[True]*len(dims_list),
        eager=eager_list,
        tlib = tlib.get(),
    )


@dataclass
class FFTDimension:
    """Properties of an FFTWave grid for one dimension.

    This class encapsulates all the properties of the position and frequency
    coordinate grids for one dimension.

    Note that properties associated with the position grid are denoted by `pos`,
    whereas the frequency grid properties are denoted with `freq`.

    It takes care that the spacing lines up according to the mathematics of the
    FFT. The mathematics of the Discrete Fourier Transform automatically
    determine the third component of ``freq_extent``, ``pos_extent`` and
    resolution if the other two are set. The fact that resolution has to be a
    positive integer therefore also quantizes the ratio of the extent and
    sample spacing in both position and frequency space.

    **Parameters**::

        loose_params: Union[str, List[str]] = [] # List of loose grid parameters (parameters that can be improved by the constraint solver).

        n:           Union[int, Literal["power_of_two", "even"]] = "power_of_two" # The number of position and frequency grid points.
                                                                                  # Instead of supplying an integer, one of the rounding modes "even" or "power_of_two" can be chosen.
        d_pos:       Optional[float] = None # The distance between two neighboring position grid points.
        d_freq:      Optional[float] = None # The distance between two neighboring frequency grid points.
        pos_min:     Optional[float] = None # The smallest position grid point.
        pos_max:     Optional[float] = None # The largest position grid point.
        pos_middle:  Optional[float] = None # The middle of the position grid.
        pos_extent:  Optional[float] = None # The length of the position grid.
        freq_min:    Optional[float] = None # The smallest frequency grid point.
        freq_max:    Optional[float] = None # The largest frequency grid point.
        freq_extent: Optional[float] = None # The length of the frequency grid.
        freq_middle: Optional[float] = None # The offset of the frequency grid.

    **Implementation details**

    The grid in both spaces (position and frequency) goes from min to max
    including both points. Therefore ``d_pos = (pos_max-pos_min)/(n-1)``. The
    grid always consists of an even number of points. Therefore, the number of
    samples n has to be an even integer. The frequencies in frequency space can
    be acquired via ``numpy.fft.fftfreq(n, d_pos)``. These frequencies are
    spatial frequencies in the unit cycles/m. The wavelength lambda is the space
    equivalent of T for time signals. => ``lambda = 1/numpy.fft.fftfreq(n,
    d_pos)`` According to DeBroglie we have ``lambda = h/p`` => ``p = h *
    numpy.fft.fftfreq(n, d_pos)``

    The pos_middle is the sample on the right hand side of the exact center of
    the grid.

    **Examples**::

        n = 4
                        pos_middle
             pos_min           pos_max
                |-----|-----|-----|
        index:  0     1     2     3
                 d_pos d_pos d_pos

        n = 5
                        pos_middle
             pos_min                 pos_max
                |-----|-----|-----|-----|
        index:  0     1     2     3     4
                 d_pos d_pos d_pos d_pos

    The freq_middle is the sample on the right hand side of the exact center of
    the grid.

    **Examples**::

        n = 4
                          freq_middle
             freq_min             freq_max
                |------|------|------|
        index:  0      1      2      3
                 d_freq d_freq d_freq

        n = 6

             freq_min           freq_middle     freq_max
                |------|------|------|------|------|
        index:  0      1      2      3      4      5
                 d_freq d_freq d_freq d_freq d_freq

    .. highlight:: none

    These are the symbolic definitions of all the different names (for even ``n``)::

        pos_extent = pos_max - pos_min
        pos_middle = 0.5 * (pos_min + pos_max + d_pos)
        d_pos = pos_extent/(n-1)

        freq_extent = freq_max - freq_min
        freq_middle = 0.5 * (freq_max + freq_min + d_freq)
        d_freq = freq_extent/(n-1)

        d_freq * d_pos * n = 2*pi

    For odd ``n`` the definitions for ``pos_middle`` and ``freq_middle`` change to ensure that
    they and the minimum and maximum position and frequency are actually sampled and not in between two samples.::

        pos_middle = 0.5 * (pos_min + pos_max)
        freq_middle = 0.5 * (freq_max + freq_min)

    For performance reasons it is recommended to have ``n`` be a power of two.

    Individual array coordinates::

        pos = np.arange(0, n) * d_pos + pos_min
        freq = np.fft.fftfreq(n = n, d = d_pos) + freq_middle

    .. highlight:: none

    These arrays fulfill the following properties::

        np.max(pos) = pos_max
        np.min(pos) = pos_min
        np.max(freq) = freq_max
        np.min(freq) = freq_min

        pos[1]-pos[0] = d_pos (if n >= 2)
    """

    _pos_min: float
    _freq_min: float
    _d_pos: float
    _n: int
    _name: Hashable

    def __init__(
            self,
            name: str,
            n: int,
            d_pos: float,
            pos_min: float,
            freq_min: float,
        ):
        self._name = name
        self._n = n
        self._d_pos = d_pos
        self._pos_min = pos_min
        self._freq_min = freq_min

    def __repr__(self: FFTDimension) -> str:
        arg_str = ", ".join([f"{name[1:]}={repr(value)}" for name, value in self.__dict__.items()])
        return f"FFTDimension({arg_str})"

    def __str__(self: FFTDimension) -> str:
        properties = (
            f"\t Number of grid points n: {self.n} \n\t " +
            f"Position space: min={self.pos_min}, middle={self.pos_middle}, " +
            f"max={self.pos_max}, extent={self.pos_extent}, d_pos={self.d_pos} \n\t " +
            f"Frequency space: min={self.freq_min}, middle={self.freq_middle}, " +
            f"max={self.freq_max}, extent={self.freq_extent}, d_freq={self.d_freq}"
        )
        return (
            f"FFTDimension with name '{self.name}' and the " +
            f"following properties:\n{properties}"
        )

    @property
    def n(self: FFTDimension) -> int:
        """..

        Returns
        -------
        float
            The number of grid points.
        """
        return self._n

    @property
    def name(self: FFTDimension) -> Hashable:
        """..

        Returns
        -------
        float
            The name of his FFTDimension.
        """
        return self._name

    # ---------------------------- Position Space ---------------------------- #

    @property
    def d_pos(self: FFTDimension) -> float:
        """..

        Returns
        -------
        float
            The distance between two neighboring position grid points.
        """
        return self._d_pos

    @property
    def pos_min(self: FFTDimension) -> float:
        """..

        Returns
        -------
        float
            The smallest position grid point.
        """
        return self._pos_min

    @property
    def pos_max(self: FFTDimension) -> float:
        """..

        Returns
        -------
        float
            The largest position grid point.
        """
        return (self.n - 1) * self.d_pos + self.pos_min

    @property
    def pos_middle(self: FFTDimension) -> float:
        """..

        Returns
        -------
        float
            The middle of the position grid.
            If n is even, it is defined as the (n/2+1)'th position grid point.
        """
        return self.pos_min + self.n//2 * self.d_pos

    @property
    def pos_extent(self: FFTDimension) -> float:
        """..

        Returns
        -------
        float
            The length of the position grid.
            It is defined as `pos_max - pos_min`.
        """
        return (self.n - 1) * self.d_pos

    def _dim_from_slice(self, range: slice, space: Space) -> FFTDimension:
        """
            Get a new FFTDimension for a interval selection in a given space.
            Does not support steps!=1.
        """
        if not(range.step is None or range.step == 1):
            raise ValueError(
                "Substepping is not supported because it is not well defined " +
                "how to cut frequency space with an arbitrary offset."
            )
        start = range.start
        if range.stop is None:
            stop = start+1
        else:
            stop = range.stop
        n = stop - start
        assert n >= 1
        return self._dim_from_start_and_n(start=start, n=n, space=space)

    def _dim_from_start_and_n(
            self,
            start: int,
            n: int,
            space: Space,
        ) -> FFTDimension:
        new = self.__class__.__new__(self.__class__)
        new._name = self.name
        new._n = n

        # d_freq * d_pos * n == 1,
        if space == "pos":
            new._pos_min = self.pos_min + start*self.d_pos
            new._freq_min = self.freq_min
            new._d_pos = self.d_pos
        elif space == "freq":
            new._pos_min = self.pos_min
            new._freq_min = self.freq_min + start*self.d_freq
            new._d_pos = 1./(self.d_freq*n)
        else:
            assert False, "Unreachable"
        return new


    def _index_from_coord(
            self,
            x,
            method: Optional[Literal["nearest", "min", "max"]],
            space: Space,
            tlib: TensorLib,
        ):
        """
            Compute index from given coordinate `x`.
        """
        if isinstance(x, tuple):
            sel_min, sel_max = x
            idx_min = self._index_from_coord(sel_min, method="min", space=space, tlib=tlib)
            idx_max = self._index_from_coord(sel_max, method="max", space=space, tlib=tlib)
            # The max is an open intervel, therefore add one.
            return slice(idx_min, idx_max+1)

        if space == "pos":
            raw_idx = (x - self.pos_min) / self.d_pos
        else:
            raw_idx = (x - self.freq_min) / self.d_freq


        if method is None:
            # TODO This is not jittable.
            # Either fix it or document it.
            # Would probably need a tlib if...
            if tlib.numpy_ufuncs.round(raw_idx) != raw_idx:
                raise KeyError(
                    f"No exact index found for {x} in {space}-space of dim " +
                    f'"{self.name}". Try the keyword argument ' +
                    'method="nearest".'
                )
            idx = raw_idx
        elif method in ["nearest", "min", "max"]:
            # Clamp index into valid range
            raw_idx = tlib.numpy_ufuncs.max(tlib.array([0, raw_idx]))
            raw_idx = tlib.numpy_ufuncs.min(tlib.array([self.n, raw_idx]))
            if  method == "nearest":
                # The combination of floor and +0.5 prevents the "ties to even" rounding of floating point numbers.
                # We only need one branch since our indices are always positive.
                idx = tlib.numpy_ufuncs.floor(raw_idx + 0.5)
            elif method == "min":
                idx = tlib.numpy_ufuncs.ceil(raw_idx)
            elif method == "max":
                idx = tlib.numpy_ufuncs.floor(raw_idx)
        else:
            raise ValueError("Specified unsupported look-up method.")

        return tlib.array(idx, dtype=int)

    # ---------------------------- Frequency Space --------------------------- #

    @property
    def d_freq(self: FFTDimension) -> float:
        """..

        Returns
        -------
        float
            The distance between frequency grid points.
        """
        return 1./(self.n*self.d_pos)

    @property
    def freq_min(self: FFTDimension) -> float:
        """..

        Returns
        -------
        float
            The smallest frequency grid point.

        """
        return self._freq_min

    @property
    def freq_middle(self: FFTDimension) -> float:
        """..

        Returns
        -------
        float
            The middle of the frequency grid.
            If n is even, it is defined as the (n/2+1)'th frequency grid point.
        """
        return self.freq_min + self.n//2 * self.d_freq

    @property
    def freq_max(self: FFTDimension) -> float:
        """..

        Returns
        -------
        float
            The largest frequency grid point.
        """
        return (self.n - 1) * self.d_freq + self.freq_min

    @property
    def freq_extent(self: FFTDimension) -> float:
        """..

        Returns
        -------
        float
            The length of the frequency grid.
            It is defined as `freq_max - freq_min`.
        """
        return (self.n - 1) * self.d_freq

    def fft_array(
            self: FFTDimension,
            props: FFTArrayProps,
            space: Space,
        ) -> FFTArray:
        """..

        Returns
        -------
        FFTArray
            The grid coordinates of the chosen space packed into an FFTArray with self as only dimension.
        """


        indices = props.tlib.numpy_ufuncs.arange(
            0,
            self.n,
            dtype = props.tlib.real_type,
        )

        if space == "pos":
            values = indices * self.d_pos + self.pos_min
        elif space == "freq":
            values = indices * self.d_freq + self.freq_min
        else:
            raise ValueError(f"space has to be either 'pos' or 'freq', not {space}.")
        return FFTArray(
            values=values,
            dims=[self],
            eager=props.eager,
            factors_applied=True,
            space=space,
            tlib=props.tlib,
        )<|MERGE_RESOLUTION|>--- conflicted
+++ resolved
@@ -130,17 +130,10 @@
         self._dims = tuple(dims)
         n_dims = len(self._dims)
         self._values = values
-<<<<<<< HEAD
-        self._space = _norm_param(space, str)
-        self._eager = _norm_param(eager, bool)
-        self._factors_applied = _norm_param(factors_applied, bool)
-        self._tlib = tlib
-=======
         self._space = _norm_param(space, n_dims, str)
         self._eager = _norm_param(eager, n_dims, bool)
         self._factors_applied = _norm_param(factors_applied, n_dims, bool)
-        self._tlib = _get_tensor_lib(self._dims)
->>>>>>> b394bf4b
+        self._tlib = tlib
         self._check_consistency()
 
     #--------------------
@@ -320,13 +313,8 @@
         if eager is None:
             eager_norm = self._eager
         else:
-<<<<<<< HEAD
-            eager_norm = _norm_param(eager, bool)
-=======
             eager_norm = _norm_param(eager, n_dims, bool)
-            dims = tuple(dim.set_default_eager(eager) for dim, eager in zip(dims, eager_norm))
-
->>>>>>> b394bf4b
+
 
 
         if tlib is None:
