--- conflicted
+++ resolved
@@ -161,22 +161,13 @@
         )
 
     @property
-<<<<<<< HEAD
-    def loc(self: TFFTArray):
-=======
-    def loc(self) -> LocFFTArrayIndexer:
->>>>>>> 80bca03e
+    def loc(self: TFFTArray) -> LocFFTArrayIndexer:
         """Attribute for location based indexing. Only supports __getitem__, and
         only when the key is a dict of the form {dim: labels}."""
         return LocFFTArrayIndexer(self)
 
-<<<<<<< HEAD
-    def isel(self: TFFTArray, **kwargs):
+    def isel(self: TFFTArray, **kwargs) -> TFFTArray:
         """Returns a FFTArray indexed along the specified dimensions."""
-=======
-    def isel(self, **kwargs) -> TFFTArray:
-        """Returns a FFTArray indexed along the specific dimensions."""
->>>>>>> 80bca03e
         slices = []
         for dim in self.dims:
             if dim.name in kwargs:
@@ -185,19 +176,11 @@
                 slices.append(slice(None, None, None))
         return self.__getitem__(tuple(slices))
 
-<<<<<<< HEAD
-    def sel(self: TFFTArray, method: Optional[Literal["nearest"]] = None, **kwargs):
+    def sel(self: TFFTArray, method: Optional[Literal["nearest"]] = None, **kwargs) -> TFFTArray:
         """Returns a FFTArray indexed along the specified dimensions. In 
         contrast to FFTArray.isel, indexers for this method should use labels 
         instead of integers. Supports in addition to its xarray-counterpart 
         tuples for ranges.
-=======
-    def sel(self, method: Optional[Literal["nearest"]] = None, **kwargs) -> TFFTArray:
-        """Returns a FFTArray indexed along the specific dimensions. In contrast
-        to FFTArray.isel, indexers for this method should use labels instead of 
-        integers. Supports in addition to its xarray-counterpart tuples for 
-        ranges.
->>>>>>> 80bca03e
         """
         slices = []
         for dim in self.dims:
@@ -241,15 +224,10 @@
         return {dim.name: dim for dim in self._dims}
 
     @property
-<<<<<<< HEAD
     def sizes(self: TFFTArray) -> Dict[Hashable, int]:
-        """Returns dictionary of the form `{dim.name: dim.n}`."""
-=======
-    def sizes(self) -> Dict[Hashable, int]:
         """Returns dimension sizes (dim.n) as dictionary with their names as
         keys.
         """
->>>>>>> 80bca03e
         # TODO Ordered Mapping?
         return {dim.name: dim.n for dim in self._dims}
 
