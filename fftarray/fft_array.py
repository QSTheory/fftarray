--- conflicted
+++ resolved
@@ -934,7 +934,6 @@
         self._freq_min = freq_min
 
     def __repr__(self: FFTDimension) -> str:
-<<<<<<< HEAD
         arg_str = ", ".join(
             [f"{name[1:]}={repr(value)}"
                 for name, value in self.__dict__.items()
@@ -953,23 +952,6 @@
             f"min={self.freq_min}, middle={self.freq_middle}, " + \
             f"max={self.freq_max}, extent={self.freq_extent}"
         return str_out
-=======
-        arg_str = ", ".join([f"{name[1:]}={repr(value)}" for name, value in self.__dict__.items()])
-        return f"FFTDimension({arg_str})"
-
-    def __str__(self: FFTDimension) -> str:
-        properties = (
-            f"\t Number of grid points n: {self.n} \n\t " +
-            f"Position space: min={self.pos_min}, middle={self.pos_middle}, " +
-            f"max={self.pos_max}, extent={self.pos_extent}, d_pos={self.d_pos} \n\t " +
-            f"Frequency space: min={self.freq_min}, middle={self.freq_middle}, " +
-            f"max={self.freq_max}, extent={self.freq_extent}, d_freq={self.d_freq}"
-        )
-        return (
-            f"FFTDimension with name '{self.name}' and the " +
-            f"following properties:\n{properties}"
-        )
->>>>>>> e2aca47f
 
     @property
     def n(self: FFTDimension) -> int:
