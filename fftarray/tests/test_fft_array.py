import pytest
import numpy as np
import jax

from fftarray.fft_array import FFTDimension
from fftarray.backends.jax_backend import JaxTensorLib
from fftarray.backends.np_backend import NumpyTensorLib
from fftarray.backends.pyfftw_backend import PyFFTWTensorLib
from fftarray.xr_helpers import as_xr_pos

jax.config.update("jax_enable_x64", True)

def assert_scalars_almost_equal_nulp(x, y, nulp = 1):
    np.testing.assert_array_almost_equal_nulp(np.array([x]), np.array([y]), nulp = nulp)

tensor_libs = [NumpyTensorLib, JaxTensorLib, PyFFTWTensorLib]

@pytest.mark.parametrize("tlib", tensor_libs)
@pytest.mark.parametrize("do_jit", [False, True])
def test_indexing(tlib, do_jit: bool):
    if do_jit and type(tlib) != JaxTensorLib:
        return

    x_dim = FFTDimension("x",
        n=4,
        d_pos=1,
        pos_min=0.5,
        freq_min=0.,
        default_tlib=tlib(precision="default"),
    )
    y_dim = FFTDimension("y",
        n=4,
        d_pos=2,
        pos_min=-2,
        freq_min=0.,
        default_tlib=tlib(precision="default"),
    )

    arr_2d = x_dim.fft_array(space="pos") + y_dim.fft_array(space="pos")**2
    xr_arr = as_xr_pos(arr_2d)

    assert x_dim._index_from_coord(0.5, method = None, space="pos") == 0
    assert x_dim._index_from_coord(2.5, method = None, space="pos") == 2
    assert x_dim._index_from_coord(0.4, method = "nearest", space="pos") == 0
    assert x_dim._index_from_coord(2.6, method = "nearest", space="pos") == 2


    assert np.array_equal(arr_2d.values[0:3:2,:], xr_arr.values[0:3:2,:])
    assert np.array_equal(
        arr_2d.isel(x=1,y=slice(0,2,None)).transpose("x", "y"),
        xr_arr.isel(x=1,y=slice(0,2,None)).expand_dims({"x": 1}).transpose("x", "y")
    )
    assert np.array_equal(
        arr_2d.sel(x=(1,3),y=3.4, method="nearest").transpose("x", "y"),
        xr_arr.sel(y=3.4, method="nearest")
            .where(xr_arr.x > 1, drop=True)
            .where(xr_arr.x < 3, drop=True)
            .expand_dims({"y": 1}).transpose("x", "y")
    )

    assert np.array_equal(
        arr_2d.loc[:, 0].transpose("x", "y").values,
        xr_arr.loc[:,0].expand_dims({"y": 1}).transpose("x", "y")
    )
    assert np.array_equal(
        arr_2d.loc[(1,3), 2].transpose("x", "y").values,
        xr_arr.sel(y=2)
            .where(xr_arr.x > 1, drop=True)
            .where(xr_arr.x < 3, drop=True)
            .expand_dims({"y": 1}).transpose("x", "y")
    )

    def test_jittable(x_dim, arr_2d):
        return (
            x_dim._index_from_coord(0.4, method = "nearest", space="pos"),
            x_dim._index_from_coord(2.6, method = "nearest", space="pos"),
            arr_2d.sel(x=1,y=3.4, method="nearest"),
            arr_2d.sel(x=-100,y=3.4, method="nearest"),
            arr_2d.loc[:],
            arr_2d.isel(x=3, y=2),
        )
    if do_jit:
        test_jittable = jax.jit(test_jittable)

    jit_res = test_jittable(x_dim=x_dim, arr_2d=arr_2d)
    assert jit_res[0] == 0
    assert jit_res[1] == 2
    assert np.array_equal(jit_res[2], xr_arr.sel(x=1,y=3.4, method="nearest").expand_dims({"x": 1, "y": 1}))
    assert np.array_equal(jit_res[3], xr_arr.sel(x=-100,y=3.4, method="nearest").expand_dims({"x": 1, "y": 1}))
    assert np.array_equal(jit_res[4], xr_arr.loc[:])
    assert np.array_equal(jit_res[5], xr_arr.isel(x=3, y=2).expand_dims({"x": 1, "y": 1}))


@pytest.mark.filterwarnings("ignore")
@pytest.mark.parametrize("tensor_lib", tensor_libs)
@pytest.mark.parametrize("precision", ("fp32", "fp64", "default"))
@pytest.mark.parametrize("override", (None, "fp32", "fp64", "default"))
@pytest.mark.parametrize("eager", [False, True])
def test_dtype(tensor_lib, precision, override, eager: bool):
    tlib = tensor_lib(precision=precision)
    tlib_override = tensor_lib(precision=override)
    x_dim = FFTDimension("x",
        n=4,
        d_pos=1,
        pos_min=0.,
        freq_min=0.,
        default_tlib=tlib,
        default_eager=eager,
    )

    if override is None:
        assert x_dim.fft_array(space="pos").values.dtype == tlib.real_type
    else:
<<<<<<< HEAD
        assert x_dim.fft_array(space="pos", tlib=tlib_override).values.dtype == tlib_override.real_type
        assert x_dim.fft_array(space="pos").into(tlib=tlib_override).values.dtype == tlib_override.real_type
=======
        assert x_dim.pos_array(tlib_override).values.dtype == tlib_override.real_type
        assert x_dim.pos_array().into(tlib=tlib_override).values.dtype == tlib_override.real_type
>>>>>>> 73461247


    if override is None:
        assert x_dim.fft_array(space="freq").values.dtype == tlib.real_type
    else:
<<<<<<< HEAD
        assert x_dim.fft_array(space="freq", tlib=tlib_override).values.dtype == tlib_override.real_type
        assert x_dim.fft_array(space="freq").into(tlib=tlib_override).values.dtype == tlib_override.real_type

    assert x_dim.fft_array(space="pos").into(space="freq").values.dtype == tlib.complex_type
    assert x_dim.fft_array(space="freq").into(space="pos").values.dtype == tlib.complex_type

    assert np.abs(x_dim.fft_array(space="pos").into(space="freq")).values.dtype == tlib.real_type # type: ignore
    assert np.abs(x_dim.fft_array(space="freq").into(space="pos")).values.dtype == tlib.real_type # type: ignore

    if override is not None:
        assert x_dim.fft_array(space="pos").into(space="freq", tlib=tlib_override).values.dtype == tlib_override.complex_type
        assert x_dim.fft_array(space="freq").into(space="pos", tlib=tlib_override).values.dtype == tlib_override.complex_type
=======
        assert x_dim.freq_array(tlib=tlib_override).values.dtype == tlib_override.real_type
        assert x_dim.freq_array().into(tlib=tlib_override).values.dtype == tlib_override.real_type

    assert x_dim.pos_array().into(space="freq").values.dtype == tlib.complex_type
    assert x_dim.freq_array().into(space="pos").values.dtype == tlib.complex_type

    assert np.abs(x_dim.pos_array().into(space="freq")).values.dtype == tlib.real_type # type: ignore
    assert np.abs(x_dim.freq_array().into(space="pos")).values.dtype == tlib.real_type # type: ignore

    if override is not None:
        assert x_dim.pos_array().into(space="freq", tlib=tlib_override).values.dtype == tlib_override.complex_type
        assert x_dim.freq_array().into(space="pos", tlib=tlib_override).values.dtype == tlib_override.complex_type
>>>>>>> 73461247


@pytest.mark.parametrize("tensor_lib", tensor_libs)
@pytest.mark.parametrize("override", tensor_libs)
def test_backend_override(tensor_lib, override):
    x_dim = FFTDimension("x",
        n=4,
        d_pos=1,
        pos_min=0.,
        freq_min=0.,
        default_tlib=tensor_lib(),
    )

    x_dim_override = FFTDimension("x",
        n=4,
        d_pos=1,
        pos_min=0.,
        freq_min=0.,
        default_tlib=override(),
    )

<<<<<<< HEAD
    assert type(x_dim.fft_array(space="pos", tlib=override()).values) == type(x_dim_override.fft_array(space="pos").values)
    assert type(x_dim.fft_array(space="freq", tlib=override()).values) == type(x_dim_override.fft_array(space="freq").values)
    assert type(x_dim.fft_array(space="pos", tlib=override()).into(space="freq").values) == type(x_dim_override.fft_array(space="freq").values)
    assert type(x_dim.fft_array(space="freq", tlib=override()).into(space="pos").values) == type(x_dim_override.fft_array(space="freq").values)

    assert type(x_dim.fft_array(space="pos").into(tlib=override()).values) == type(x_dim_override.fft_array(space="pos").values)
    assert type(x_dim.fft_array(space="freq").into(tlib=override()).values) == type(x_dim_override.fft_array(space="freq").values)
    assert type(x_dim.fft_array(space="pos").into(tlib=override()).into(space="freq").values) == type(x_dim_override.fft_array(space="freq").values)
    assert type(x_dim.fft_array(space="freq").into(tlib=override()).into(space="pos").values) == type(x_dim_override.fft_array(space="pos").values)

    assert type(x_dim.fft_array(space="pos").into(space="freq", tlib=override()).values) == type(x_dim_override.fft_array(space="freq").values)
    assert type(x_dim.fft_array(space="freq").into(space="pos", tlib=override()).values) == type(x_dim_override.fft_array(space="freq").values)
=======
    assert type(x_dim.pos_array(tlib=override()).values) == type(x_dim_override.pos_array().values)
    assert type(x_dim.freq_array(tlib=override()).values) == type(x_dim_override.freq_array().values)
    assert type(x_dim.pos_array(tlib=override()).into(space="freq").values) == type(x_dim_override.freq_array().values)
    assert type(x_dim.freq_array(tlib=override()).into(space="pos").values) == type(x_dim_override.freq_array().values)

    assert type(x_dim.pos_array().into(tlib=override()).values) == type(x_dim_override.pos_array().values)
    assert type(x_dim.freq_array().into(tlib=override()).values) == type(x_dim_override.freq_array().values)
    assert type(x_dim.pos_array().into(tlib=override()).into(space="freq").values) == type(x_dim_override.freq_array().values)
    assert type(x_dim.freq_array().into(tlib=override()).into(space="pos").values) == type(x_dim_override.pos_array().values)

    assert type(x_dim.pos_array().into(space="freq", tlib=override()).values) == type(x_dim_override.freq_array().values)
    assert type(x_dim.freq_array().into(space="pos", tlib=override()).values) == type(x_dim_override.freq_array().values)
>>>>>>> 73461247


def test_broadcasting(nulp: int = 1) -> None:
    x_dim = FFTDimension("x", n=4, d_pos=1, pos_min=0., freq_min=0.)
    y_dim = FFTDimension("y", n=8, d_pos=1, pos_min=0., freq_min=0.)

    x_ref = np.arange(0., 4.)
    y_ref = np.arange(0., 8.)
    np.testing.assert_array_almost_equal_nulp(np.array(x_dim.fft_array(space="pos")), x_ref, nulp = 0)
    np.testing.assert_array_almost_equal_nulp(np.array(y_dim.fft_array(space="pos")), y_ref, nulp = 0)

    x_ref_broadcast = x_ref.reshape(1,-1)
    y_ref_broadcast = y_ref.reshape(-1,1)
<<<<<<< HEAD
    np.testing.assert_array_almost_equal_nulp((x_dim.fft_array(space="pos") + y_dim.fft_array(space="pos")).transpose("x", "y").values, (x_ref_broadcast+y_ref_broadcast).transpose(), nulp = 0)
    np.testing.assert_array_almost_equal_nulp((x_dim.fft_array(space="pos") + y_dim.fft_array(space="pos")).transpose("y", "x").values, x_ref_broadcast+y_ref_broadcast, nulp = 0)
=======
    np.testing.assert_array_almost_equal_nulp((x_dim.pos_array() + y_dim.pos_array()).transpose("x", "y").values, (x_ref_broadcast+y_ref_broadcast).transpose(), nulp = 0)
    np.testing.assert_array_almost_equal_nulp((x_dim.pos_array() + y_dim.pos_array()).transpose("y", "x").values, x_ref_broadcast+y_ref_broadcast, nulp = 0)
>>>>>>> 73461247

# TODO: Port and extend to new LazyState impl
# def assert_special_fun_equivalence(arr_lazy, arr_ref, eager: bool):
#     np.testing.assert_array_almost_equal(arr_lazy.values, arr_ref)
#     if not eager:
#         np.testing.assert_array_almost_equal(arr_lazy._set_lazy_state(LazyState()), arr_ref)
#     np.testing.assert_array_almost_equal(np.abs(arr_lazy).values, np.abs(arr_ref))

#     np.testing.assert_array_almost_equal((arr_lazy*arr_lazy).values, arr_ref*arr_ref)
#     if not eager:
#         np.testing.assert_array_almost_equal((arr_lazy*arr_lazy)._set_lazy_state(LazyState()), arr_ref*arr_ref)
#     np.testing.assert_array_almost_equal(np.abs(arr_lazy*arr_lazy).values, np.abs(arr_ref*arr_ref))

# @pytest.mark.parametrize("eager", [False, True])
# def test_lazy(eager: bool) -> None:
#     dim_pos_x = FFTDimension("x", n = 4, d_pos = 1., pos_min = 0.3, freq_min = 0.7, default_eager=eager)
#     dim_pos_y = FFTDimension("y", n = 4, d_pos = 1., pos_min = 1.3, freq_min = 1.7, default_eager=eager)
#     dim_freq_x = FFTDimension("x", n = 4, d_freq = 1., pos_min = 0.7, freq_min = 0.3, default_eager=eager)
#     dim_freq_y = FFTDimension("y", n = 4, d_freq = 1., pos_min = 1.7, freq_min = 1.3, default_eager=eager)

#     ref_values = np.arange(4).reshape(4,1)+0.3 + np.arange(4).reshape(1,4)+1.3
#     arrs = [
<<<<<<< HEAD
#         (dim_pos_x.fft_array(space="pos") + dim_pos_y.fft_array(space="pos")).transpose("x", "y"),
#         (dim_freq_x.fft_array(space="freq") + dim_freq_y.fft_array(space="freq")).transpose("x", "y"),
#     ]
#     for arr in arrs:
#         np.testing.assert_array_almost_equal(arr.fft_array(space="freq").fft_array(space="pos").fft_array(space="freq").values, arr.fft_array(space="freq").values)
=======
#         (dim_pos_x.pos_array() + dim_pos_y.pos_array()).transpose("x", "y"),
#         (dim_freq_x.freq_array() + dim_freq_y.freq_array()).transpose("x", "y"),
#     ]
#     for arr in arrs:
#         np.testing.assert_array_almost_equal(arr.freq_array().pos_array().freq_array().values, arr.freq_array().values)
>>>>>>> 73461247
#         np.testing.assert_array_almost_equal(arr.values, ref_values)

#         ref_scaled = 2*ref_values

#         arr_lazy = arr.add_scale(2.)
#         if not eager:
#             assert arr_lazy._lazy_state == LazyState(scale = 2.)
#         assert_special_fun_equivalence(arr_lazy, ref_scaled, eager)

#         # This feature is currently commented out due to some problems with jax tracing
#         # and it is also questionable whether it is a good design at all.
#         # arr_lazy = 2. * arr
#         # assert arr_lazy._lazy_state == LazyState(scale = 2.)
#         # assert_special_fun_equivalence(arr_lazy, ref_scaled)

#         for order in [0,1,2,3]:
#             phases_x = np.zeros(4)
#             phases_x[order] = 0.3
#             phases_y = np.zeros(4)
#             phases_y[order] = 0.9
#             arr_lazy = arr
#             arr_lazy = arr_lazy.add_phase_factor("x", "a", PhaseFactors({i: phase for i, phase in enumerate(list(phases_x))}))
#             arr_lazy = arr_lazy.add_phase_factor("y", "a", PhaseFactors({i: phase for i, phase in enumerate(list(phases_y))}))

#             ref_shifted = ref_values
#             ref_shifted = ref_shifted * np.exp(1.j * 0.3 * np.arange(4).reshape(-1,1)**order)
#             ref_shifted = ref_shifted * np.exp(1.j * 0.9 * np.arange(4).reshape(1,-1)**order)

#             assert_special_fun_equivalence(arr_lazy, ref_shifted, eager)<|MERGE_RESOLUTION|>--- conflicted
+++ resolved
@@ -111,19 +111,13 @@
     if override is None:
         assert x_dim.fft_array(space="pos").values.dtype == tlib.real_type
     else:
-<<<<<<< HEAD
         assert x_dim.fft_array(space="pos", tlib=tlib_override).values.dtype == tlib_override.real_type
         assert x_dim.fft_array(space="pos").into(tlib=tlib_override).values.dtype == tlib_override.real_type
-=======
-        assert x_dim.pos_array(tlib_override).values.dtype == tlib_override.real_type
-        assert x_dim.pos_array().into(tlib=tlib_override).values.dtype == tlib_override.real_type
->>>>>>> 73461247
 
 
     if override is None:
         assert x_dim.fft_array(space="freq").values.dtype == tlib.real_type
     else:
-<<<<<<< HEAD
         assert x_dim.fft_array(space="freq", tlib=tlib_override).values.dtype == tlib_override.real_type
         assert x_dim.fft_array(space="freq").into(tlib=tlib_override).values.dtype == tlib_override.real_type
 
@@ -136,20 +130,6 @@
     if override is not None:
         assert x_dim.fft_array(space="pos").into(space="freq", tlib=tlib_override).values.dtype == tlib_override.complex_type
         assert x_dim.fft_array(space="freq").into(space="pos", tlib=tlib_override).values.dtype == tlib_override.complex_type
-=======
-        assert x_dim.freq_array(tlib=tlib_override).values.dtype == tlib_override.real_type
-        assert x_dim.freq_array().into(tlib=tlib_override).values.dtype == tlib_override.real_type
-
-    assert x_dim.pos_array().into(space="freq").values.dtype == tlib.complex_type
-    assert x_dim.freq_array().into(space="pos").values.dtype == tlib.complex_type
-
-    assert np.abs(x_dim.pos_array().into(space="freq")).values.dtype == tlib.real_type # type: ignore
-    assert np.abs(x_dim.freq_array().into(space="pos")).values.dtype == tlib.real_type # type: ignore
-
-    if override is not None:
-        assert x_dim.pos_array().into(space="freq", tlib=tlib_override).values.dtype == tlib_override.complex_type
-        assert x_dim.freq_array().into(space="pos", tlib=tlib_override).values.dtype == tlib_override.complex_type
->>>>>>> 73461247
 
 
 @pytest.mark.parametrize("tensor_lib", tensor_libs)
@@ -171,7 +151,6 @@
         default_tlib=override(),
     )
 
-<<<<<<< HEAD
     assert type(x_dim.fft_array(space="pos", tlib=override()).values) == type(x_dim_override.fft_array(space="pos").values)
     assert type(x_dim.fft_array(space="freq", tlib=override()).values) == type(x_dim_override.fft_array(space="freq").values)
     assert type(x_dim.fft_array(space="pos", tlib=override()).into(space="freq").values) == type(x_dim_override.fft_array(space="freq").values)
@@ -184,20 +163,6 @@
 
     assert type(x_dim.fft_array(space="pos").into(space="freq", tlib=override()).values) == type(x_dim_override.fft_array(space="freq").values)
     assert type(x_dim.fft_array(space="freq").into(space="pos", tlib=override()).values) == type(x_dim_override.fft_array(space="freq").values)
-=======
-    assert type(x_dim.pos_array(tlib=override()).values) == type(x_dim_override.pos_array().values)
-    assert type(x_dim.freq_array(tlib=override()).values) == type(x_dim_override.freq_array().values)
-    assert type(x_dim.pos_array(tlib=override()).into(space="freq").values) == type(x_dim_override.freq_array().values)
-    assert type(x_dim.freq_array(tlib=override()).into(space="pos").values) == type(x_dim_override.freq_array().values)
-
-    assert type(x_dim.pos_array().into(tlib=override()).values) == type(x_dim_override.pos_array().values)
-    assert type(x_dim.freq_array().into(tlib=override()).values) == type(x_dim_override.freq_array().values)
-    assert type(x_dim.pos_array().into(tlib=override()).into(space="freq").values) == type(x_dim_override.freq_array().values)
-    assert type(x_dim.freq_array().into(tlib=override()).into(space="pos").values) == type(x_dim_override.pos_array().values)
-
-    assert type(x_dim.pos_array().into(space="freq", tlib=override()).values) == type(x_dim_override.freq_array().values)
-    assert type(x_dim.freq_array().into(space="pos", tlib=override()).values) == type(x_dim_override.freq_array().values)
->>>>>>> 73461247
 
 
 def test_broadcasting(nulp: int = 1) -> None:
@@ -211,13 +176,8 @@
 
     x_ref_broadcast = x_ref.reshape(1,-1)
     y_ref_broadcast = y_ref.reshape(-1,1)
-<<<<<<< HEAD
     np.testing.assert_array_almost_equal_nulp((x_dim.fft_array(space="pos") + y_dim.fft_array(space="pos")).transpose("x", "y").values, (x_ref_broadcast+y_ref_broadcast).transpose(), nulp = 0)
     np.testing.assert_array_almost_equal_nulp((x_dim.fft_array(space="pos") + y_dim.fft_array(space="pos")).transpose("y", "x").values, x_ref_broadcast+y_ref_broadcast, nulp = 0)
-=======
-    np.testing.assert_array_almost_equal_nulp((x_dim.pos_array() + y_dim.pos_array()).transpose("x", "y").values, (x_ref_broadcast+y_ref_broadcast).transpose(), nulp = 0)
-    np.testing.assert_array_almost_equal_nulp((x_dim.pos_array() + y_dim.pos_array()).transpose("y", "x").values, x_ref_broadcast+y_ref_broadcast, nulp = 0)
->>>>>>> 73461247
 
 # TODO: Port and extend to new LazyState impl
 # def assert_special_fun_equivalence(arr_lazy, arr_ref, eager: bool):
@@ -240,19 +200,11 @@
 
 #     ref_values = np.arange(4).reshape(4,1)+0.3 + np.arange(4).reshape(1,4)+1.3
 #     arrs = [
-<<<<<<< HEAD
 #         (dim_pos_x.fft_array(space="pos") + dim_pos_y.fft_array(space="pos")).transpose("x", "y"),
 #         (dim_freq_x.fft_array(space="freq") + dim_freq_y.fft_array(space="freq")).transpose("x", "y"),
 #     ]
 #     for arr in arrs:
 #         np.testing.assert_array_almost_equal(arr.fft_array(space="freq").fft_array(space="pos").fft_array(space="freq").values, arr.fft_array(space="freq").values)
-=======
-#         (dim_pos_x.pos_array() + dim_pos_y.pos_array()).transpose("x", "y"),
-#         (dim_freq_x.freq_array() + dim_freq_y.freq_array()).transpose("x", "y"),
-#     ]
-#     for arr in arrs:
-#         np.testing.assert_array_almost_equal(arr.freq_array().pos_array().freq_array().values, arr.freq_array().values)
->>>>>>> 73461247
 #         np.testing.assert_array_almost_equal(arr.values, ref_values)
 
 #         ref_scaled = 2*ref_values
