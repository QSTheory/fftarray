from typing import List, Type
from functools import reduce
from itertools import product

import pytest
import numpy as np
import jax

from fftarray.fft_array import FFTArray, FFTDimension
<<<<<<< HEAD
from fftarray.fft_constraint_solver import fft_dim_from_constraints
=======
>>>>>>> 3ce6ea60
from fftarray.backends.jax_backend import JaxTensorLib
from fftarray.backends.np_backend import NumpyTensorLib
from fftarray.backends.pyfftw_backend import PyFFTWTensorLib
from fftarray.backends.tensor_lib import TensorLib, PrecisionSpec
from fftarray.xr_helpers import as_xr_pos

jax.config.update("jax_enable_x64", True)

def assert_scalars_almost_equal_nulp(x, y, nulp = 1):
    np.testing.assert_array_almost_equal_nulp(np.array([x]), np.array([y]), nulp = nulp)

tensor_libs: List[Type[TensorLib]] = [NumpyTensorLib, JaxTensorLib, PyFFTWTensorLib]
precisions: List[PrecisionSpec] = ["fp32", "fp64", "default"]

@pytest.mark.parametrize("tlib_class", tensor_libs)
@pytest.mark.parametrize("do_jit", [False, True])
def test_indexing(tlib_class, do_jit: bool) -> None:
    if do_jit and type(tlib_class) != JaxTensorLib:
        return

    x_dim = FFTDimension("x",
        n=4,
        d_pos=1,
        pos_min=0.5,
        freq_min=0.,
    )
    y_dim = FFTDimension("y",
        n=4,
        d_pos=2,
        pos_min=-2,
        freq_min=0.,
    )

    tlib=tlib_class(precision="default")

    arr_2d = x_dim.fft_array(tlib, space="pos") + y_dim.fft_array(tlib, space="pos")**2
    xr_arr = as_xr_pos(arr_2d)

    assert x_dim._index_from_coord(0.5, method = None, space="pos", tlib=tlib) == 0
    assert x_dim._index_from_coord(2.5, method = None, space="pos", tlib=tlib) == 2
    assert x_dim._index_from_coord(0.4, method = "nearest", space="pos", tlib=tlib) == 0
    assert x_dim._index_from_coord(2.6, method = "nearest", space="pos", tlib=tlib) == 2


    assert np.array_equal(arr_2d.values[0:3:2,:], xr_arr.values[0:3:2,:])
    assert np.array_equal(
        arr_2d.isel(x=1,y=slice(0,2,None)).transpose("x", "y"),
        xr_arr.isel(x=1,y=slice(0,2,None)).expand_dims({"x": 1}).transpose("x", "y")
    )
    assert np.array_equal(
        arr_2d.sel(x=(1,3),y=3.4, method="nearest").transpose("x", "y"),
        xr_arr.sel(y=3.4, method="nearest")
            .where(xr_arr.x > 1, drop=True)
            .where(xr_arr.x < 3, drop=True)
            .expand_dims({"y": 1}).transpose("x", "y")
    )

    assert np.array_equal(
        arr_2d.loc[:, 0].transpose("x", "y").values,
        xr_arr.loc[:,0].expand_dims({"y": 1}).transpose("x", "y")
    )
    assert np.array_equal(
        arr_2d.loc[(1,3), 2].transpose("x", "y").values,
        xr_arr.sel(y=2)
            .where(xr_arr.x > 1, drop=True)
            .where(xr_arr.x < 3, drop=True)
            .expand_dims({"y": 1}).transpose("x", "y")
    )

    def test_jittable(x_dim, arr_2d):
        return (
            x_dim._index_from_coord(0.4, method = "nearest", space="pos", tlib=arr_2d.tlib),
            x_dim._index_from_coord(2.6, method = "nearest", space="pos", tlib=arr_2d.tlib),
            arr_2d.sel(x=1,y=3.4, method="nearest"),
            arr_2d.sel(x=-100,y=3.4, method="nearest"),
            arr_2d.loc[:],
            arr_2d.isel(x=3, y=2),
        )
    if do_jit:
        test_jittable = jax.jit(test_jittable)

    jit_res = test_jittable(x_dim=x_dim, arr_2d=arr_2d)
    assert jit_res[0] == 0
    assert jit_res[1] == 2
    assert np.array_equal(jit_res[2], xr_arr.sel(x=1,y=3.4, method="nearest").expand_dims({"x": 1, "y": 1}))
    assert np.array_equal(jit_res[3], xr_arr.sel(x=-100,y=3.4, method="nearest").expand_dims({"x": 1, "y": 1}))
    assert np.array_equal(jit_res[4], xr_arr.loc[:])
    assert np.array_equal(jit_res[5], xr_arr.isel(x=3, y=2).expand_dims({"x": 1, "y": 1}))


@pytest.mark.filterwarnings("ignore")
@pytest.mark.parametrize("tensor_lib", tensor_libs)
@pytest.mark.parametrize("precision", ("fp32", "fp64", "default"))
@pytest.mark.parametrize("override", (None, "fp32", "fp64", "default"))
@pytest.mark.parametrize("eager", [False, True])
def test_dtype(tensor_lib, precision, override, eager: bool) -> None:
    tlib = tensor_lib(precision=precision)
    if override is None:
        tlib_override = None
    else:
        tlib_override = tensor_lib(precision=override)

    x_dim = FFTDimension("x",
        n=4,
        d_pos=1,
        pos_min=0.,
        freq_min=0.,
    )

    if tlib_override is None:
        assert x_dim.fft_array(tlib, space="pos").values.dtype == tlib.real_type
    else:
        assert x_dim.fft_array(tlib_override, space="pos", eager=eager).values.dtype == tlib_override.real_type
        assert x_dim.fft_array(tlib, space="pos", eager=eager).into(tlib=tlib_override).values.dtype == tlib_override.real_type


    if tlib_override is None:
        assert x_dim.fft_array(tlib, space="freq", eager=eager).values.dtype == tlib.real_type
    else:
        assert x_dim.fft_array(tlib_override, space="freq", eager=eager).values.dtype == tlib_override.real_type
        assert x_dim.fft_array(tlib, space="freq", eager=eager).into(tlib=tlib_override).values.dtype == tlib_override.real_type

    assert x_dim.fft_array(tlib, space="pos", eager=eager).into(space="freq").values.dtype == tlib.complex_type
    assert x_dim.fft_array(tlib, space="freq", eager=eager).into(space="pos").values.dtype == tlib.complex_type

    assert np.abs(x_dim.fft_array(tlib, space="pos", eager=eager).into(space="freq")).values.dtype == tlib.real_type # type: ignore
    assert np.abs(x_dim.fft_array(tlib, space="freq", eager=eager).into(space="pos")).values.dtype == tlib.real_type # type: ignore

    if tlib_override is not None:
        assert x_dim.fft_array(tlib, space="pos", eager=eager).into(space="freq", tlib=tlib_override).values.dtype == tlib_override.complex_type
        assert x_dim.fft_array(tlib, space="freq", eager=eager).into(space="pos", tlib=tlib_override).values.dtype == tlib_override.complex_type

    # For non-float and non-complex dtypes, we do not force the tlib precision types
    # onto the values. Therefore, the FFTArray.values dtype should not be affected by the
    # tlib_override precision for both integer values and boolean values
    
    int_arr = FFTArray(
        values=tlib.array([1,2,3,4]),
        dims=[x_dim],
        space="pos",
        eager=eager,
        tlib=tlib,
        factors_applied=True,
    )
    assert int_arr.values.dtype == int_arr.into(tlib=tlib_override).values.dtype

    bool_arr = FFTArray(
        values=tlib.array([False, True, False, False]),
        dims=[x_dim],
        space="pos",
        eager=eager,
        tlib=tlib,
        factors_applied=True,
    )
    assert bool_arr.values.dtype == bool_arr.into(tlib=tlib_override).values.dtype


@pytest.mark.parametrize("tensor_lib", tensor_libs)
@pytest.mark.parametrize("override", tensor_libs)
def test_backend_override(tensor_lib, override) -> None:
    x_dim = FFTDimension("x",
        n=4,
        d_pos=1,
        pos_min=0.,
        freq_min=0.,
    )

    assert type(x_dim.fft_array(tensor_lib(), space="pos").into(tlib=override()).values) == type(x_dim.fft_array(override(), space="pos").values)
    assert type(x_dim.fft_array(tensor_lib(), space="freq").into(tlib=override()).values) == type(x_dim.fft_array(override(), space="freq").values)
    assert type(x_dim.fft_array(tensor_lib(), space="pos").into(tlib=override()).into(space="freq").values) == type(x_dim.fft_array(override(), space="freq").values)
    assert type(x_dim.fft_array(tensor_lib(), space="freq").into(tlib=override()).into(space="pos").values) == type(x_dim.fft_array(override(), space="pos").values)

    assert type(x_dim.fft_array(tensor_lib(), space="pos").into(space="freq", tlib=override()).values) == type(x_dim.fft_array(override(), space="freq").values)
    assert type(x_dim.fft_array(tensor_lib(), space="freq").into(space="pos", tlib=override()).values) == type(x_dim.fft_array(override(), space="freq").values)


def test_broadcasting(nulp: int = 1) -> None:
    x_dim = FFTDimension("x", n=4, d_pos=1, pos_min=0., freq_min=0.)
    y_dim = FFTDimension("y", n=8, d_pos=1, pos_min=0., freq_min=0.)

    x_ref = np.arange(0., 4.)
    y_ref = np.arange(0., 8.)
    np.testing.assert_array_almost_equal_nulp(np.array(x_dim.fft_array(tlib=NumpyTensorLib(), space="pos")), x_ref, nulp = 0)
    np.testing.assert_array_almost_equal_nulp(np.array(y_dim.fft_array(tlib=NumpyTensorLib(), space="pos")), y_ref, nulp = 0)

    x_ref_broadcast = x_ref.reshape(1,-1)
    y_ref_broadcast = y_ref.reshape(-1,1)
    np.testing.assert_array_almost_equal_nulp((x_dim.fft_array(tlib=NumpyTensorLib(), space="pos") + y_dim.fft_array(tlib=NumpyTensorLib(), space="pos")).transpose("x", "y").values, (x_ref_broadcast+y_ref_broadcast).transpose(), nulp = 0)
    np.testing.assert_array_almost_equal_nulp((x_dim.fft_array(tlib=NumpyTensorLib(), space="pos") + y_dim.fft_array(tlib=NumpyTensorLib(), space="pos")).transpose("y", "x").values, x_ref_broadcast+y_ref_broadcast, nulp = 0)

def assert_equal_lazy(arr, values, op):
    np.testing.assert_array_equal(arr, values, strict=True)
    np.testing.assert_array_equal(op(arr), op(values), strict=True)
    np.testing.assert_array_equal(op(arr.into(factors_applied=False)).values.astype(arr.tlib.complex_type), op(values).astype(arr.tlib.complex_type), strict=True)
    np.testing.assert_array_equal(op(arr).into(factors_applied=False).values.astype(arr.tlib.complex_type), op(values).astype(arr.tlib.complex_type), strict=True)

def assert_single_operand_fun_equivalence(arr):
    values = arr.values
    assert_equal_lazy(arr, values, lambda x: x)
    assert_equal_lazy(arr, values, lambda x: np.abs(x))
    assert_equal_lazy(arr, values, lambda x:  x**2)
    assert_equal_lazy(arr, values, lambda x:  x**3)

def assert_dual_operand_fun_equivalence(arr):
    values = arr.values
    assert_equal_lazy(arr, values, lambda x: x+x)

@pytest.mark.parametrize("tensor_lib", tensor_libs)
@pytest.mark.parametrize("eager", [False, True])
def test_lazy_0(tensor_lib, eager: bool) -> None:
    dim_pos_x = fft_dim_from_constraints("x", n = 4, d_pos = 1., pos_min = 0.3, freq_min = 0.7)
    dim_pos_y = fft_dim_from_constraints("y", n = 4, d_pos = 1., pos_min = 1.3, freq_min = 1.7)
    dim_freq_x = fft_dim_from_constraints("x", n = 4, d_freq = 1., pos_min = 0.7, freq_min = 0.3)
    dim_freq_y = fft_dim_from_constraints("y", n = 4, d_freq = 1., pos_min = 1.7, freq_min = 1.3)

    ref_values = np.arange(4).reshape(4,1)+0.3 + np.arange(4).reshape(1,4)+1.3
    arrs = [
        (dim_pos_x.fft_array(tensor_lib(), space="pos", eager=eager) + dim_pos_y.fft_array(tensor_lib(), space="pos", eager=eager)).transpose("x", "y"),
        (dim_freq_x.fft_array(tensor_lib(), space="freq", eager=eager) + dim_freq_y.fft_array(tensor_lib(), space="freq", eager=eager)).transpose("x", "y"),
    ]
    for arr in arrs:
        np.testing.assert_array_almost_equal(arr.into(space="freq").into(space="pos").into(space="freq").values, arr.into(space="freq").values)
        np.testing.assert_array_almost_equal(arr.values, ref_values)

def _get_fft_arr(tlib: TensorLib, dims: List[FFTDimension], per_dim_values) -> FFTArray:
    return reduce(lambda x,y: x+y, [
        FFTArray(
            values=per_dim_values,
            dims=[dim],
            space="pos",
            eager=False,
            factors_applied=True,
            tlib=tlib,
        )
        for dim in dims
    ])

arrs = []
for tlib, precision in product(tensor_libs, precisions):
    tlib_obj = tlib(precision=precision)
    x_dim = FFTDimension("x",
        n=4,
        d_pos=1,
        pos_min=0.5,
        freq_min=0.,
    )
    y_dim = FFTDimension("y",
        n=4,
        d_pos=2,
        pos_min=-2,
        freq_min=0.,
    )
    for dims in [[x_dim], [x_dim, y_dim]]:
        arrs.append(_get_fft_arr(tlib_obj, dims, tlib_obj.array([0., 1., 2., 3.])))
        arrs.append(_get_fft_arr(tlib_obj, dims, tlib_obj.array([0., 1., 2., 3.]) + 1.j)) # type: ignore
        arrs.append(_get_fft_arr(tlib_obj, dims, tlib_obj.array([0, 1, 2, 3])))


@pytest.mark.parametrize("arr", arrs)
def test_lazy_1(arr):
    assert_single_operand_fun_equivalence(arr)
    assert_dual_operand_fun_equivalence(arr)<|MERGE_RESOLUTION|>--- conflicted
+++ resolved
@@ -7,10 +7,7 @@
 import jax
 
 from fftarray.fft_array import FFTArray, FFTDimension
-<<<<<<< HEAD
 from fftarray.fft_constraint_solver import fft_dim_from_constraints
-=======
->>>>>>> 3ce6ea60
 from fftarray.backends.jax_backend import JaxTensorLib
 from fftarray.backends.np_backend import NumpyTensorLib
 from fftarray.backends.pyfftw_backend import PyFFTWTensorLib
@@ -146,7 +143,7 @@
     # For non-float and non-complex dtypes, we do not force the tlib precision types
     # onto the values. Therefore, the FFTArray.values dtype should not be affected by the
     # tlib_override precision for both integer values and boolean values
-    
+
     int_arr = FFTArray(
         values=tlib.array([1,2,3,4]),
         dims=[x_dim],
