from __future__ import annotations
from collections import abc
from typing import (
    Mapping, Optional, Union, List, Any, Tuple, Dict,
    Literal, TypeVar, Iterable, Set, get_args, Callable,
)
from copy import copy
from numbers import Number
from dataclasses import dataclass
import textwrap
from functools import partial

import numpy as np
import numpy.typing as npt
import array_api_compat

from .space import Space
from .dimension import Dimension
from .named_array import get_axes_transpose, align_named_arrays
from .uniform_value import UniformValue

from .formatting import dim_table, format_bytes, format_n
from .indexing import (
    LocArrayIndexer, check_missing_dim_names,
    tuple_indexers_from_dict_or_tuple, tuple_indexers_from_mapping,
)
from .helpers import norm_param, norm_space
from .op_lazy_luts import (
    TwoOperandTransforms,
    default_transforms_lut,
    add_transforms_lut,
    mul_transforms_lut,
    div_transforms_lut,
    rdiv_transforms_lut,
)
from .transform_application import do_fft, get_transform_signs, apply_lazy, complex_type

EllipsisType = TypeVar('EllipsisType')



def abs(x: Array, /) -> Array:
    """Implements abs with a special shortcut to statically eliminate the phase part
        of potential phase factors.

    Args:
        x (Array): input array

    Returns:
        Array: x with elementwise abs applied.
    """
    assert isinstance(x, Array)
    # For abs the final result does not change if we apply the phases
    # to the values so we can simply ignore the phases.
    values = x.xp.abs(x._values)
    # The scale can be applied after abs which is more efficient in the case of a complex input
    signs = get_transform_signs(
        # Can use input because with a single value no broadcasting happened.
        input_factors_applied=x._factors_applied,
        target_factors_applied=[True]*len(x._factors_applied),
    )
    if signs is not None:
        values = apply_lazy(
            values=values,
            dims=x.dims,
            signs=signs,
            spaces=x.spaces,
            xp=x.xp,
            scale_only=True,
        )

    return Array(
        values=values,
        spaces=x.spaces,
        dims=x.dims,
        eager=x.eager,
        factors_applied=(True,)*len(x.dims),
        xp=x.xp,
    )

def two_inputs_func(
            unp_inp: UnpackedValues,
            op,
            transforms_lut: TwoOperandTransforms=default_transforms_lut,
        ) -> Array:
<<<<<<< HEAD
    # For a zero-dimensional Array, the factors do not need to be applied and we
    # can shortcut this (also would not work as eager and factors_applied are
    # empty).
    if len(unp_inp.dims) > 0:
        # Compute look-up indices by interpreting the three bits as a binary number.
        lut_indices = np.array(unp_inp.eager)*4 + np.dot(unp_inp.factors_applied,[2,1])
        # Compute the required phase applications for each operand per dimension
        # by applying the rules encoded in the look-up table.
        factor_transforms = transforms_lut.factor_application_signs[lut_indices]
        # Compute the resulting factors_applied per dimension
        # by applying the rules encoded in the look-up table.
        final_factors_applied = transforms_lut.final_factor_state[lut_indices]

        # Apply above defined scale and phase factors depending on the specific case
        for op_idx in [0,1]:
            signs = factor_transforms[:,op_idx]
            if not np.all(signs==0):
                sub_values: Any = unp_inp.values[op_idx]
                if isinstance(sub_values, Number):
                    # This function is only called if at least one of the operands is an Array.
                    # But the transform-signs LUTs may also coerce an operand from factors_applied=True
                    # to factors_applied=False.
                    # And this operand may be a scalar which is not supported by apply_lazy.
                    # So this check transforms the scalar into a complex array with the same number of dimensions
                    # as the other operand.
                    # The other operand has to be complex because it can be the only source for even
                    # introducing factors_applied=False into this operation.
                    # This can only happen here because functions like pow are valid for mixed inputs
                    # and for example turning 2 into 2. changes the actual result.
                    # For addition and subtraction (which are the LUTs causing this path to be hit)
                    # this upcast here is fine, but that has to be determined for each LUT separately.

                    other_values: Any = unp_inp.values[not op_idx]
                    dtype = other_values.dtype
                    shape = (1,)*len(other_values.shape)
                    sub_values = unp_inp.xp.full(shape, sub_values, dtype=dtype)
                elif sub_values.shape == ():
                    # sub_values is 0d Array, shape needs to be taken from
                    # other_values to match the unp_inp.
                    # other_values is an Array since otherwise no phase factors
                    # would need to be applied.
                    other_values = unp_inp.values[not op_idx]
                    dtype = complex_type(unp_inp.xp, sub_values.dtype)
                    shape = (1,)*len(other_values.shape)
                    sub_values = unp_inp.xp.full(shape, sub_values, dtype=dtype)
                else:
                    dtype = complex_type(unp_inp.xp, sub_values.dtype)
                    sub_values = unp_inp.xp.asarray(sub_values, dtype=dtype, copy=True)

                unp_inp.values[op_idx] = apply_lazy(
                    xp=unp_inp.xp,
                    values=sub_values,
                    dims=unp_inp.dims,
                    signs=signs.tolist(),
                    spaces=unp_inp.space,
                    scale_only=False,
                )
    else:
        final_factors_applied = np.array([])
=======
    # Compute look-up indices by interpreting the three bits as a binary number.
    lut_indices = np.array(unp_inp.eager)*4 + np.dot(unp_inp.factors_applied,[2,1])
    # Compute the required phase applications for each operand per dimension
    # by applying the rules encoded in the look-up table.
    factor_transforms = transforms_lut.factor_application_signs[lut_indices]
    # Compute the resulting factors_applied per dimension
    # by applying the rules encoded in the look-up table.
    final_factors_applied = transforms_lut.final_factor_state[lut_indices]


    # Apply above defined scale and phase factors depending on the specific case
    for op_idx in [0,1]:
        signs = factor_transforms[:,op_idx]
        if not np.all(signs==0):
            sub_values: Any = unp_inp.values[op_idx]
            if isinstance(sub_values, Number):
                # This function is only called if at least one of the operands is an Array.
                # But the transform-signs LUTs may also coerce an operand from factors_applied=True
                # to factors_applied=False.
                # And this operand may be a scalar which is not supported by apply_lazy.
                # So this check transforms the scalar into a complex array with the same number of dimensions
                # as the other operand.
                # The other operand has to be complex because it can be the only source for even
                # introducing factors_applied=False into this operation.
                # This can only happen here because functions like pow are valid for mixed inputs
                # and for example turning 2 into 2. changes the actual result.
                # For addition and subtraction (which are the LUTs causing this path to be hit)
                # this upcast here is fine, but that has to be determined for each LUT separately.

                other_values: Any = unp_inp.values[not op_idx]
                dtype = other_values.dtype
                shape = (1,)*len(other_values.shape)
                sub_values = unp_inp.xp.full(shape, sub_values, dtype=dtype)
            else:
                dtype = complex_type(unp_inp.xp, sub_values.dtype)
                sub_values = unp_inp.xp.asarray(sub_values, dtype=dtype, copy=True)

            unp_inp.values[op_idx] = apply_lazy(
                xp=unp_inp.xp,
                values=sub_values,
                dims=unp_inp.dims,
                signs=signs.tolist(),
                spaces=unp_inp.spaces,
                scale_only=False,
            )
>>>>>>> b7003461

    values = op(*unp_inp.values)
    return Array(
        values=values,
        spaces=unp_inp.spaces,
        dims=unp_inp.dims,
        eager=unp_inp.eager,
        factors_applied=tuple(final_factors_applied.tolist()),
        xp=unp_inp.xp,
    )

def _two_elem_self(x1: Array, x2: Array, name: str) -> Array:
    return getattr(x1, name)(x2)

def elementwise_two_operands(
        name: str,
        transforms_lut: TwoOperandTransforms = default_transforms_lut,
        is_on_self: bool = False,
    ): # This type makes problem for the dunder methods -> Callable[[Any, Any], Array]:

    def fun(x1, x2, /) -> Array:
        unp_inp: UnpackedValues = unpack_arrays([x1, x2])
        if is_on_self:
            op_norm = partial(_two_elem_self, name=name)
        else:
            op_norm = getattr(unp_inp.xp, name)
        return two_inputs_func(
            unp_inp=unp_inp,
            op=op_norm,
            transforms_lut=transforms_lut,
        )
    fun.__doc__ = textwrap.dedent(
        f"""..

        Wrapper around the underlying element-wise function ``{name}`` from the Python Array API standard.
        See https://data-apis.org/array-api/latest/API_specification/generated/array_api.{name}.html
        """
    )
    return fun

def _single_elem_self(x1: Array, name: str) -> Array:
    return getattr(x1, name)()

def elementwise_one_operand(
        name: str,
        is_on_self: bool = False,
    ) -> Callable[[Array], Array]:
    def single_element_func(x: Array, /) -> Array:
        assert isinstance(x, Array)
        if is_on_self:
            op_norm = partial(_single_elem_self, name=name)
        else:
            op_norm = getattr(x.xp, name)

        values = op_norm(x.values(x.spaces))
        return Array(
            values=values,
            spaces=x.spaces,
            dims=x.dims,
            eager=x.eager,
            factors_applied=(True,)*len(x.dims),
            xp=x.xp,
        )
    single_element_func.__doc__ = textwrap.dedent(
        f"""..

        Wrapper around the underlying element-wise function ``{name}`` from the Python Array API standard.
        See https://data-apis.org/array-api/latest/API_specification/generated/array_api.{name}.html
        """
    )

    return single_element_func


class Array:
    """A single class implementing FFTs."""

    # _dims are stored as a sequence and not by name because their oder needs
    # to match the order of dimensions in _values.
    _dims: Tuple[Dimension, ...]
    # Contains an array instance of _xp.
    _values: Any
    # Marks each dimension whether it is in position or frequency space
    _spaces: Tuple[Space, ...]
    # Marks each dimension whether the phase-factors should be applied directly after executing a fft or ifft
    _eager: Tuple[bool, ...]
    # Marks each dim whether its phase_factors still need to be applied
    _factors_applied: Tuple[bool, ...]
    # Contains the array library of the values.
    # This library must be Array API compatible.
    # When using a non-compatible base library, it should be
    # wrapped by array_api_compat.array_namespace.
    _xp: Any

    # TODO: implement device [#18](https://github.com/QSTheory/fftarray/issues/18)


    def __init__(
            self,
            values,
            dims: Tuple[Dimension, ...],
            spaces: Tuple[Space, ...],
            eager: Tuple[bool, ...],
            factors_applied: Tuple[bool, ...],
            xp,
        ):
        """
        Construct a new instance of Array from raw values.
        For normal usage it is recommended to construct
        new instances via the `array` function of `fftarray`
        since this ensures that all values match and are valid.

        Parameters
        ----------
        values :
            The values to initialize the `Array` with.
            For performance reasons they are assumed to not be aliased (or immutable)
            and therefore do not get copied during construction.
            If any 'factors_applied' is 'False', the dtype has to be of kind 'complex floating',
            because the factor which needs to be multiplied onto the values is also a complex number.
        dims : Tuple[Dimension, ...]
            The Dimensions for each dimension of the passed in values.
        space: Tuple[Space, ...]
            Specify the space of the coordinates and in which space the returned Array is intialized.
        eager: Tuple[bool, ...]
            The eager-mode to use for the returned Array.
        factors_applied: Tuple[bool, ...]
            Whether the fft-factors are applied are already applied for the various dimensions.

        Returns
        -------
        Array
            The grid coordinates of the chosen space packed into an Array with self as only dimension.

        See Also
        --------
        array
        """

        self._dims = dims
        self._values = values
        self._spaces = spaces
        self._eager = eager
        self._factors_applied = factors_applied
        self._xp = xp


    def __repr__(self: Array) -> str:
        arg_str = ", ".join(
            [f"{name[1:] if name != '_spaces' else 'space'}={repr(value)}"
                for name, value in self.__dict__.items()]
        )
        return f"Array({arg_str})"

    def __str__(self: Array) -> str:
        shape_str = ""
        for i, dim in enumerate(self.dims):
            shape_str += f"{dim.name}: {format_n(dim.n)}"
            if i < len(self.dims)-1:
                shape_str += ", "
        str_out = f"<fftarray.Array ({shape_str})>"
        # Array API does not guarantuee existence of this attribute.
        if hasattr(self._values, "nbytes"):
            bytes_str = format_bytes(self._values.nbytes)
            str_out += f" Size: {bytes_str}"
        str_out += "\n"
        for i, (dim, space) in enumerate(zip(self.dims, self.spaces, strict=True)):
            str_out += dim_table(
                dim=dim,
                include_header=(i==0),
                include_dim_name=True,
                spaces=(space,),
            ) + "\n"
        str_out += f"Values<{self._xp.__name__}>:\n"
        str_out += f"{self.values(self.spaces)}"
        return str_out

    def __bool__(self: Array):
        raise ValueError("The truth value of an array is ambiguous.")

    #--------------------
    # Operator Implementations
    #--------------------
    # Implement binary operations between Array and also Scalars e.g. 1+wf and wf+1
    # We need to map directly to the dunder methods (as opposed to just reusing xp.add, etc...)
    # in order to ensure the correct promotion rules, since those differ for scalars in the
    # current (v2023.12) edition of the Array API standard.

    # Arithemtic Operators
    __pos__ = elementwise_one_operand("__pos__", is_on_self=True)
    __neg__ = elementwise_one_operand("__neg__", is_on_self=True)
    __add__ = elementwise_two_operands(
        name="__add__",
        transforms_lut=add_transforms_lut,
        is_on_self=True,
    )
    __radd__ = elementwise_two_operands(
        name="__radd__",
        transforms_lut=add_transforms_lut,
        is_on_self=True,
    )
    __sub__ = elementwise_two_operands(
        name="__sub__",
        transforms_lut=add_transforms_lut,
        is_on_self=True,
    )
    __rsub__ = elementwise_two_operands(
        name="__rsub__",
        transforms_lut=add_transforms_lut,
        is_on_self=True,
    )
    __mul__ = elementwise_two_operands(
        name="__mul__",
        transforms_lut=mul_transforms_lut,
        is_on_self=True,
    )
    __rmul__ = elementwise_two_operands(
        name="__rmul__",
        transforms_lut=mul_transforms_lut,
        is_on_self=True,
    )
    __truediv__ = elementwise_two_operands(
        name="__truediv__",
        transforms_lut=div_transforms_lut,
        is_on_self=True,
    )
    __rtruediv__ = elementwise_two_operands(
        name="__rtruediv__",
        transforms_lut=rdiv_transforms_lut,
        is_on_self=True,
    )
    # floor div should only support real inputs, just always apply all phase factors
    __floordiv__ = elementwise_two_operands(
        name="__floordiv__",
        transforms_lut=default_transforms_lut,
        is_on_self=True,
    )
    __rfloordiv__ = elementwise_two_operands(
        name="__rfloordiv__",
        transforms_lut=default_transforms_lut,
        is_on_self=True,
    )
    __mod__ = elementwise_two_operands("__mod__", is_on_self=True)
    __rmod__ = elementwise_two_operands("__rmod__", is_on_self=True)
    __pow__ = elementwise_two_operands("__pow__", is_on_self=True)
    __rpow__ = elementwise_two_operands("__rpow__", is_on_self=True)

    # Bitwise Operators
    __invert__ = elementwise_one_operand("__invert__", is_on_self=True)
    __and__ = elementwise_two_operands("__and__", is_on_self=True)
    __rand__ = elementwise_two_operands("__rand__", is_on_self=True)
    __or__ = elementwise_two_operands("__or__", is_on_self=True)
    __ror__ = elementwise_two_operands("__ror__", is_on_self=True)
    __xor__ = elementwise_two_operands("__xor__", is_on_self=True)
    __rxor__ = elementwise_two_operands("__rxor__", is_on_self=True)
    __lshift__ = elementwise_two_operands("__lshift__", is_on_self=True)
    __rlshift__ = elementwise_two_operands("__rlshift__", is_on_self=True)
    __rshift__ = elementwise_two_operands("__rshift__", is_on_self=True)
    __rrshift__ = elementwise_two_operands("__rrshift__", is_on_self=True)

    # Comparison Operators
    __lt__ = elementwise_two_operands("__lt__", is_on_self=True)
    __le__ = elementwise_two_operands("__le__", is_on_self=True)
    __gt__ = elementwise_two_operands("__gt__", is_on_self=True)
    __ge__ = elementwise_two_operands("__ge__", is_on_self=True)
    __eq__ = elementwise_two_operands("__eq__", is_on_self=True)
    __ne__ = elementwise_two_operands("__ne__", is_on_self=True)

    # Other Operators
    __abs__ = abs

    #--------------------
    # Selection
    #--------------------

    def __getitem__(
            self,
            item: Union[
                int, slice, EllipsisType,
                Tuple[Union[int, slice, EllipsisType],...],
                Mapping[str, Union[int, slice]],
            ]
        ) -> Array:
        """This method is called when indexing an Array instance by integer index,
            i.e., by using the index value via Array[].
            It supports dimensional lookup via position and name.
            The indexing behaviour is mainly defined to match the one of
            xarray.DataArray with the major difference that we always keep
            all dimensions.
            The indexing is performed in the current state of the Array,
            i.e., each dimension is indexed in its respective state (pos or freq).
            When the returned Array object is effectively indexed,
            its internal state will always have all fft factors applied.

            Example usage:
            arr_2d = (
                coords_from_dim(x_dim, "pos")
                + coords_from_dim(y_dim, "pos")
            )
            Four ways of retrieving an Array object
            with index 3 along x and first 5 values along y:

            arr_2d[{"x": 3, "y": slice(0, 5)}]
            arr_2d[3,:5]
            arr_2d[3][:,:5] # do not use, just for explaining functionality
            arr_2d[:,:5][3] # do not use, just for explaining functionality

        Parameters
        ----------
        item : Union[ int, slice, EllipsisType, Tuple[Union[int, slice, EllipsisType],...], Mapping[str, Union[int, slice]], ]
            An indexer object with either dimension lookup method either
            via position or name. When using positional lookup, the order
            of the dimensions in the Array object is applied (Array.dims).
            Per dimension, each indexer can be supplied as an integer or a slice.
            Array-like indexers are not supported as in the general case,
            the resulting coordinates can not be supported with a valid Dimension.
        Array
            A new Array with the same dimensionality as this Array,
            except each dimension and the Array values are indexed.
            The resulting Array still fully supports FFTs.
        """

        # Catch special case where effectively no indexing happens,
        # i.e., just return Array object as is (without changing internal state)
        if item is Ellipsis:
            return self
        if isinstance(item, abc.Mapping) and len(item) == 0:
            return self

        # Handle two cases of supplying indexing information, either
        # via keyword args (Mapping) or via tuple using order of dims
        # Return full tuple of indexers as slice or int object
        tuple_indexers: Tuple[Union[int, slice], ...] = tuple_indexers_from_dict_or_tuple(
            indexers=item, # type: ignore
            dim_names=tuple(dim.name for dim in self.dims)
        )

        new_dims = []
        for index, orig_dim, space in zip(tuple_indexers, self._dims, self.spaces, strict=True):
            if index == slice(None, None, None):
                # No selection, just keep the old dim.
                new_dims.append(orig_dim)
                continue
            if not isinstance(index, slice):
                index = slice(index, index+1, None)
            try:
                # We perform all index sanity checks in _dim_from_slice
                new_dims.append(orig_dim._dim_from_slice(index, space))
            # Do not specifically catch jax.errors.ConcretizationTypeError in order to not have to import jax here.
            except Exception as e:
                # This condition is fullfilled when the index is a traced object
                if "Trace" in str(index):
                    raise NotImplementedError(
                        "Array indexing does not support "
                        + "jitted indexers. Here, your index for "
                        + f"dimension {orig_dim.name} is a traced object."
                    ) from e
                else:
                    raise type(e)(
                        "An error occurred when evaluating the index "
                        + f"dimension {orig_dim.name}."
                    ) from e


        selected_values = self.values(self.spaces).__getitem__(tuple_indexers)
        # Dimensions with the length 1 are dropped in numpy indexing.
        # We decided against this and keeping even dimensions of length 1.
        # So we have to reintroduce those dropped dimensions via reshape.
        selected_values = self._xp.reshape(selected_values, tuple(dim.n for dim in new_dims))

        return Array(
            values=selected_values,
            dims=tuple(new_dims),
            spaces=self.spaces,
            eager=self.eager,
            factors_applied=(True,)*len(new_dims),
            xp=self._xp,
        )

    @property
    def loc(self):
        return LocArrayIndexer(self)

    def isel(
            self,
            indexers: Optional[Mapping[str, Union[int, slice]]] = None,
            missing_dims: Literal["raise", "warn", "ignore"] = 'raise',
            **indexers_kwargs: Union[int, slice],
        ) -> Array:
        """
        Inspired by xarray.DataArray.isel
        """

        # Check for correct use of indexers (either via positional
        # indexers arg or via indexers_kwargs)
        if indexers is not None and indexers_kwargs:
            raise ValueError(
                "cannot specify both keyword arguments and "
                + "positional arguments to Array.isel"
            )

        # Handle two ways of supplying indexers, either via positional
        # argument "indexers" or via keyword arguments for each dimension
        final_indexers: Mapping[str, Union[int, slice]]
        if indexers is None:
            final_indexers = indexers_kwargs
        else:
            final_indexers = indexers

        if not isinstance(final_indexers, dict):
            raise ValueError(
                "indexers must be a dictionary or keyword arguments"
            )

        # handle case of empty indexers via supplying indexers={} or nothing at all
        if len(final_indexers) == 0:
            return self

        # Check for indexer names that are not present in Array and
        # according to user choice, raise Error, throw warning or ignore
        check_missing_dim_names(
            indexer_names=final_indexers.keys(),
            dim_names=tuple(self.dims_dict.keys()),
            missing_dims=missing_dims
        )

        # Map indexers into full tuple of valid indexers, one entry per dimension
        tuple_indexers: Tuple[Union[int, slice], ...] = tuple_indexers_from_mapping(
            final_indexers, # type: ignore
            dim_names=[dim.name for dim in self.dims],
        )

        return self.__getitem__(tuple_indexers)

    def sel(
            self,
            indexers: Optional[Mapping[str, Union[float, slice]]] = None,
            missing_dims: Literal["raise", "warn", "ignore"] = 'raise',
            method: Optional[Literal["nearest", "pad", "ffill", "backfill", "bfill"]] = None,
            **indexers_kwargs: Union[float, slice],
        ) -> Array:
        """Inspired by xarray.DataArray.sel
        In comparison to its xarray implementation, there is an add-on:
        - Implements missing_dims arg and accordingly raises errors
        """

        # Check for correct use of indexers (either via positional
        # indexers arg or via indexers_kwargs)
        if indexers is not None and indexers_kwargs:
            raise ValueError(
                "cannot specify both keyword arguments and "
                + "positional arguments to Array.sel"
            )

        # Handle two ways of supplying indexers, either via positional
        # argument "indexers" or via keyword arguments for each dimension
        final_indexers: Mapping[str, Union[float, slice]]
        if indexers is None:
            final_indexers = indexers_kwargs
        else:
            final_indexers = indexers

        if not isinstance(final_indexers, dict):
            raise ValueError(
                "indexers must be a dictionary or keyword arguments"
            )

        # handle case of empty indexers via supplying indexers={} or nothing at all
        if len(final_indexers) == 0:
            return self

        # Check for indexer names that are not present in Array and
        # according to user choice, raise Error, throw warning or ignore
        check_missing_dim_names(
            indexer_names=final_indexers.keys(),
            dim_names=tuple(self.dims_dict.keys()),
            missing_dims=missing_dims
        )

        # As opposed to Array.isel, here we have to find the appropriate
        # indices for the coordinate indexers by checking the respective
        # Dimension
        tuple_indexers_as_integer = []
        for dim, space in zip(self.dims, self.spaces, strict=True):
            if dim.name in final_indexers:
                index = final_indexers[dim.name]
                try:
                    tuple_indexers_as_integer.append(
                        dim.index_from_coord(
                            coord=index,
                            space=space,
                            method=method,
                        )
                    )
                except Exception as e:
                    # Here, we check for traced indexer values or
                    # traced Dimension and throw a helpful error message
                    # in addition to the original error raised when trying
                    # to map the coord to an index
                    if "Trace" in str(index):
                        raise NotImplementedError(
                            "Array indexing does not support "
                            + "jitted indexers. Here, your index for "
                            + f"dimension {dim.name} is a traced object"
                        ) from e
                    elif dim._dynamically_traced_coords and "Trace" in str(e):
                        raise NotImplementedError(
                            "dynamically_traced_coords of dimension "
                            + f"{dim.name} must be False to index "
                            + "by label/coordinate."
                        ) from e
                    else:
                        raise e
            else:
                tuple_indexers_as_integer.append(slice(None, None))

        # The rest can be handled by the integer indexing method as we
        # mapped the coordinates to the index representation above
        return self.__getitem__(tuple(tuple_indexers_as_integer))

    @property
    def dims_dict(self) -> Dict[str, Dimension]:
        # TODO Ordered Mapping?
        return {dim.name: dim for dim in self._dims}

    @property
    def sizes(self) -> Dict[str, int]:
        # TODO Ordered Mapping?
        return {dim.name: dim.n for dim in self._dims}

    @property
    def dims(self) -> Tuple[Dimension, ...]:
        return tuple(self._dims)

    @property
    def shape(self: Array) -> Tuple[int, ...]:
        """..

        Returns
        -------
        Tuple[int, ...]
            Shape of the wavefunction's values.
        """
        return self._values.shape

    def values(self, space: Union[Space, Iterable[Space]], /) -> Any:
        """
            Return the values with all lazy state applied.
            Does not mutate self.
            Therefore each call evaluates its lazy state again.
            Use `.into_factors_applied(True)` if you want to evaluate it once and reuse it multiple times.
        """

        space_norm: Tuple[Space, ...] = norm_space(space, len(self.dims))
        if space_norm != self.spaces or not all(self._factors_applied):
            # Setting eager before-hand allows copy-elision without the move option.
            arr = self.into_eager(True).into_space(space).into_factors_applied(True)
            return arr._values
        return self.xp.asarray(self._values, copy=True)

    @property
    def xp(self):
        return self._xp

    def into_xp(self, xp, /):
        # Since Array is immutable, this does not necessarily need to copy.
        values = xp.asarray(self._values, copy=None)
        return Array(
            dims=self._dims,
            values=values,
            spaces=self._spaces,
            eager=self._eager,
            factors_applied=self._factors_applied,
            xp=array_api_compat.array_namespace(values),
        )

    @property
    def dtype(self):
        return self._values.dtype

    def into_dtype(self, dtype, /):
        # Hard-code this special case (which also exists in numpy)
        # in order to give an Array API compatible way to upcast
        # to complex without explicitly handling precision in user code.
        if dtype == "complex":
            dtype = complex_type(xp=self.xp, dtype=self._values.dtype)

        if not all(self._factors_applied) and not self.xp.isdtype(dtype, "complex floating"):
            raise ValueError(
                "If any `factors_applied' is False, the values have to be of dtype 'complex floating'"
                + " since the not applied phase factor implies a complex value."
            )

        # Since Array is immutable, this does not need to copy.
        # copy=False never raises an error but just avoids the copy if possible.
        values = self._xp.astype(self._values, dtype, copy=False)
        return Array(
            dims=self._dims,
            values=values,
            spaces=self._spaces,
            eager=self._eager,
            factors_applied=self._factors_applied,
            xp=self._xp,
        )

    @property
    def factors_applied(self):
        return self._factors_applied

    def into_factors_applied(self, factors_applied: Union[bool, Iterable[bool]], /) -> Array:
        factors_applied_norm = norm_param(factors_applied, len(self._dims), bool)

        signs = get_transform_signs(
            input_factors_applied=self._factors_applied,
            target_factors_applied=factors_applied_norm,
        )

        if not self.xp.isdtype(self.dtype, ("real floating", "complex floating")):
            raise ValueError(f"'into_factors_applied' requires an Array with a float or complex dtype, but got passed array of type '{self.dtype}'")

        values = self.xp.astype(self._values, complex_type(self.xp, self._values.dtype), copy=True)

        if signs is not None:
            values = apply_lazy(
                xp=self.xp,
                values=values,
                dims=self.dims,
                signs=signs,
                spaces=self.spaces,
                scale_only=False,
            )


        return Array(
            dims=self._dims,
            values=values,
            spaces=self._spaces,
            eager=self._eager,
            factors_applied=factors_applied_norm,
            xp=self._xp,
        )


    @property
    def eager(self) -> Tuple[bool, ...]:
        """
            If eager is False, the phase factors are not directly applied after an FFT.
            Otherwise they are always left as is and eager does not have any impact on the behavior of this class.
        """
        return self._eager

    def into_eager(self, eager: Union[bool, Iterable[bool]], /) -> Array:
        eager_norm = norm_param(eager, len(self.dims), bool)

        # Can just reuse everything since all attributes are immutable.
        return Array(
            dims=self._dims,
            values=self._values,
            spaces=self.spaces,
            eager=eager_norm,
            factors_applied=self.factors_applied,
            xp=self.xp,
        )

    @property
    def spaces(self) -> Tuple[Space, ...]:
        """
            Enables automatically and easily detecting in which spaces a generic Array currently is.
        """
        return self._spaces

    def into_space(self, space: Union[Space, Iterable[Space]], /) -> Array:
        """
            values must be real floating or complex floating.
            Always upcasts to complex floating even if no transform is done.
        """

        values = self._values
        are_values_owned = False

        if not self.xp.isdtype(values.dtype, ("real floating", "complex floating")):
            raise ValueError(f"'into' requires an Array with a float dtype, but got passed array of type '{values.dtype}'")

        # At this point we need to do either an FFT and/or apply phase factors
        # both require complex numbers.
        if not self.xp.isdtype(values.dtype, 'complex floating'):
            values = self.xp.astype(values, complex_type(self.xp, values.dtype), copy=True)
            are_values_owned = True

        dims = self._dims
        n_dims = len(dims)
        space_after = norm_space(space, n_dims)

        needs_fft = [old != new for old, new in zip(self._spaces, space_after, strict=True)]
        if not any(needs_fft):
            factors_applied_after = self._factors_applied
        else:
            factors_after_list = []
            for is_eager, fft_needed, is_applied in zip(self.eager, needs_fft, self._factors_applied, strict=True):
                if fft_needed:
                    factors_after_list.append(is_eager)
                else:
                    # We did not do a fft, so just take whatever it was before
                    factors_after_list.append(is_applied)
            factors_applied_after = tuple(factors_after_list)

            values, are_values_owned = do_fft(
                values=values,
                dims=self._dims,
                space_before=self._spaces,
                space_after=space_after,
                xp=self.xp,
                factors_applied_before=self._factors_applied,
                factors_applied_after=factors_applied_after,
                needs_fft=needs_fft,
                are_values_owned=are_values_owned,
            )

        return Array(
            dims=dims,
            values=values,
            spaces=space_after,
            eager=self.eager,
            factors_applied=factors_applied_after,
            xp=self.xp,
        )


    def transpose(self: Array, *dim_names: str) -> Array:
        """
            Transpose with dimension names.
        """
        new_dim_names = list(dim_names)
        old_dim_names = [dim.name for dim in self._dims]
        if len(new_dim_names) == 0:
            new_dim_names = copy(old_dim_names)
            new_dim_names.reverse()
        else:
            assert len(new_dim_names) == len(self._dims)

        axes_transpose = get_axes_transpose(old_dim_names, new_dim_names)
        transposed_values = self._xp.permute_dims(self._values, tuple(axes_transpose))

        transposed_arr = Array(
            values=transposed_values,
            dims=tuple(self._dims[idx] for idx in axes_transpose),
            spaces=tuple(self._spaces[idx] for idx in axes_transpose),
            eager=tuple(self._eager[idx] for idx in axes_transpose),
            factors_applied=tuple(self._factors_applied[idx] for idx in axes_transpose),
            xp=self._xp,
        )
        return transposed_arr


    def np_array(self: Array, space: Union[Space, Iterable[Space]], /, *, dtype = None):
        """..

        Returns
        -------
        NDArray
            The values of this Array in the specified space as a bare numpy array.
        """

        values = self.values(space)
        return np.array(values, dtype=dtype)

    def _check_consistency(self) -> None:
        """
            Check some invariants of Array.
        """

        assert isinstance(self._dims, tuple)
        assert isinstance(self._spaces, tuple)
        assert isinstance(self._eager, tuple)
        assert isinstance(self._factors_applied, tuple)

        assert len(self._dims) == len(self._values.shape)
        assert len(self._spaces) == len(self._values.shape)
        assert len(self._eager) == len(self._values.shape)
        assert len(self._factors_applied) == len(self._values.shape)

        dim_names: Set[str] = set()
        for n, dim in zip(self._values.shape, self._dims, strict=True):
            assert dim.n == n, \
                "Passed in inconsistent n from Dimension and values."
            assert dim.name not in dim_names, \
                f"Passed in Dimension of name {dim.name} twice!"
            dim_names.add(dim.name)

        assert all([isinstance(dim, Dimension) for dim in self._dims])
        assert all([dim_space in get_args(Space) for dim_space in self._spaces])
        assert all([isinstance(dim_eager, bool) for dim_eager in self._eager])
        assert all([isinstance(factor_applied, bool) for factor_applied in self._factors_applied])

        # Check that the Array API namespace is properly wrapped.
        assert self._xp == array_api_compat.array_namespace(self._xp.asarray(0))

        # Check that values are of the stored Array API namespace.
        assert self._xp == array_api_compat.array_namespace(self._values)

        if not all(self._factors_applied):
            assert self.xp.isdtype(self._values.dtype, 'complex floating')



@dataclass
class UnpackedValues:
    # Dimensions in the order in which they appear in each non-scalar value.
    dims: Tuple[Dimension, ...]
    # Values without any dimensions, etc.
    values: List[Union[Number, Any]]
    # Shared array namespace between all values.
    xp: Any
    # dim 0: dim_idx, dim 1: op_idx
    factors_applied: npt.NDArray[np.bool]
    # Space per dimension, must be homogeneous over all values
    spaces: Tuple[Space, ...]
    # eager per dimension, must be homogeneous over all values
    eager: Tuple[bool, ...]


@dataclass
class UnpackedDimProperties:
    dim: UniformValue[Dimension]
    factors_applied: List[bool]
    eager: UniformValue[bool]
    space: UniformValue[Space]

    def __init__(self, n_operands: int):
        self.dim = UniformValue()
        # We broadcast the values with the phase factors applied
        # (Each element should have the same value just duplicated along the new dimension.)
        # If factors_applied is True we prevent multiplying the phase-factor of the new dimension
        # with the values.
        self.factors_applied = [True]*n_operands
        self.eager = UniformValue()
        self.space = UniformValue()

def unpack_arrays(
        values: List[Union[Number, Array, Any]],
    ) -> UnpackedValues:
    """
        This handles all "alignment" of input values.
        Align dimensions, unify them, unpack all operands to a simple list of values.
    """
    dims: Dict[str, UnpackedDimProperties] = {}
    arrays_to_align: List[Tuple[List[str], Any]] = []
    array_indices = []
    unpacked_values: List[Optional[Union[Number, Any]]] = [None]*len(values)
    xp: UniformValue[Any] = UniformValue()

    for op_idx, x in enumerate(values):
        if isinstance(x, Number):
            unpacked_values[op_idx] = x
        elif hasattr(x, "shape") and not isinstance(x, Array):
            if x.shape == ():
                unpacked_values[op_idx] = x
            else:
                raise ValueError(
                    "Cannot combine coordinate-less arrays with an Array."
                )
        else:
            array_indices.append(op_idx)
            assert isinstance(x, Array)

            xp.set(x.xp)
            # input_factors_applied = x._factors_applied
            # target_factors_applied = list(x._factors_applied)

            for dim_idx, dim in enumerate(x._dims):
                if dim.name not in dims:
                    dim_props = UnpackedDimProperties(len(values))
                    dims[dim.name] = dim_props
                else:
                    dim_props = dims[dim.name]

                try:
                    dim_props.dim.set(dim)
                except ValueError:
                    raise ValueError(
                        "Tried to combine Arrays with " +
                        "different dimension of name " +
                        f"{dim.name}."
                    ) from None

                try:
                    dim_props.space.set(x._spaces[dim_idx])
                except ValueError:
                    raise ValueError(
                        "Tried to call ufunc on Arrays with " +
                        "different spaces in dimension of name " +
                        f"{dim.name}." +
                        "They have to be explicitly converted " +
                        "into an identical space."
                    ) from None

                try:
                    dim_props.eager.set(x._eager[dim_idx])
                except ValueError:
                    raise ValueError(
                        "Tried to call ufunc on Arrays with " +
                        "different eager settings in dimension of name " +
                        f"{dim.name}."
                    ) from None

                dim_props.factors_applied[op_idx] = x._factors_applied[dim_idx]

            elem_dim_names = [dim.name for dim in x._dims]
            arrays_to_align.append((elem_dim_names, x._values))


    # Broadcasting
    dim_names, aligned_arrs = align_named_arrays(arrays_to_align, xp=xp.get())
    for op_idx, arr in zip(array_indices, aligned_arrs, strict=True):
        unpacked_values[op_idx] = arr

    dims_list = [dims[dim_name].dim.get() for dim_name in dim_names]
    space_list = [dims[dim_name].space.get() for dim_name in dim_names]
    eager_list = [dims[dim_name].eager.get() for dim_name in dim_names]
    factors_applied: npt.NDArray[np.bool] = np.array([dims[dim_name].factors_applied for dim_name in dim_names])

    for value in unpacked_values:
        assert value is not None

    assert xp.get() == array_api_compat.array_namespace(xp.get().asarray(0))

    return UnpackedValues(
        dims = tuple(dims_list),
        values = unpacked_values, # type: ignore
        spaces = tuple(space_list),
        factors_applied=factors_applied,
        eager=tuple(eager_list),
        xp = xp.get(),
    )

<|MERGE_RESOLUTION|>--- conflicted
+++ resolved
@@ -83,7 +83,6 @@
             op,
             transforms_lut: TwoOperandTransforms=default_transforms_lut,
         ) -> Array:
-<<<<<<< HEAD
     # For a zero-dimensional Array, the factors do not need to be applied and we
     # can shortcut this (also would not work as eager and factors_applied are
     # empty).
@@ -138,58 +137,11 @@
                     values=sub_values,
                     dims=unp_inp.dims,
                     signs=signs.tolist(),
-                    spaces=unp_inp.space,
+                    spaces=unp_inp.spaces,
                     scale_only=False,
                 )
     else:
         final_factors_applied = np.array([])
-=======
-    # Compute look-up indices by interpreting the three bits as a binary number.
-    lut_indices = np.array(unp_inp.eager)*4 + np.dot(unp_inp.factors_applied,[2,1])
-    # Compute the required phase applications for each operand per dimension
-    # by applying the rules encoded in the look-up table.
-    factor_transforms = transforms_lut.factor_application_signs[lut_indices]
-    # Compute the resulting factors_applied per dimension
-    # by applying the rules encoded in the look-up table.
-    final_factors_applied = transforms_lut.final_factor_state[lut_indices]
-
-
-    # Apply above defined scale and phase factors depending on the specific case
-    for op_idx in [0,1]:
-        signs = factor_transforms[:,op_idx]
-        if not np.all(signs==0):
-            sub_values: Any = unp_inp.values[op_idx]
-            if isinstance(sub_values, Number):
-                # This function is only called if at least one of the operands is an Array.
-                # But the transform-signs LUTs may also coerce an operand from factors_applied=True
-                # to factors_applied=False.
-                # And this operand may be a scalar which is not supported by apply_lazy.
-                # So this check transforms the scalar into a complex array with the same number of dimensions
-                # as the other operand.
-                # The other operand has to be complex because it can be the only source for even
-                # introducing factors_applied=False into this operation.
-                # This can only happen here because functions like pow are valid for mixed inputs
-                # and for example turning 2 into 2. changes the actual result.
-                # For addition and subtraction (which are the LUTs causing this path to be hit)
-                # this upcast here is fine, but that has to be determined for each LUT separately.
-
-                other_values: Any = unp_inp.values[not op_idx]
-                dtype = other_values.dtype
-                shape = (1,)*len(other_values.shape)
-                sub_values = unp_inp.xp.full(shape, sub_values, dtype=dtype)
-            else:
-                dtype = complex_type(unp_inp.xp, sub_values.dtype)
-                sub_values = unp_inp.xp.asarray(sub_values, dtype=dtype, copy=True)
-
-            unp_inp.values[op_idx] = apply_lazy(
-                xp=unp_inp.xp,
-                values=sub_values,
-                dims=unp_inp.dims,
-                signs=signs.tolist(),
-                spaces=unp_inp.spaces,
-                scale_only=False,
-            )
->>>>>>> b7003461
 
     values = op(*unp_inp.values)
     return Array(
